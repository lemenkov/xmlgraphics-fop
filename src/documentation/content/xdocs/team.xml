--- conflicted
+++ resolved
@@ -78,14 +78,11 @@
             from the TeX/LaTeX world. See his <fork href="http://www.leverkruid.eu">home
             page</fork> for some of his private projects.</li>
         <li id="jp"><link href="mailto:pietsch@apache.org">J&#x00F6;rg Pietschmann</link> (JP)</li>
-<<<<<<< HEAD
-=======
         <li id="mb"><link href="mailto:max AT berger DOT name">Max Berger</link> (MB) is currently a
           PostDoc pursuing an academic career in computer science. His main interest in FOP is to
           improve the DocBook to PDF tool-chain to produce high quality output, while still
           conforming to given style-guides. See his <link href="http://max.berger.name">home
             page</link> for more information.</li>
->>>>>>> 392d02e2
       </ul>
     </section>
     <section id="contribute-active">
