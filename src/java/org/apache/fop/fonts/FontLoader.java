/*
 * Licensed to the Apache Software Foundation (ASF) under one or more
 * contributor license agreements.  See the NOTICE file distributed with
 * this work for additional information regarding copyright ownership.
 * The ASF licenses this file to You under the Apache License, Version 2.0
 * (the "License"); you may not use this file except in compliance with
 * the License.  You may obtain a copy of the License at
 *
 *      http://www.apache.org/licenses/LICENSE-2.0
 *
 * Unless required by applicable law or agreed to in writing, software
 * distributed under the License is distributed on an "AS IS" BASIS,
 * WITHOUT WARRANTIES OR CONDITIONS OF ANY KIND, either express or implied.
 * See the License for the specific language governing permissions and
 * limitations under the License.
 */

/* $Id$ */

package org.apache.fop.fonts;

import java.io.File;
import java.io.IOException;
import java.io.InputStream;
import java.net.MalformedURLException;
import java.net.URL;

import javax.xml.transform.Source;
import javax.xml.transform.stream.StreamSource;

import org.apache.commons.logging.Log;
import org.apache.commons.logging.LogFactory;
import org.apache.fop.fonts.truetype.TTFFontLoader;
import org.apache.fop.fonts.type1.Type1FontLoader;

/**
 * Base class for font loaders.
 */
public abstract class FontLoader {

    /** logging instance */
    protected static final Log log = LogFactory.getLog(FontLoader.class);

    /** URI representing the font file */
    protected String fontFileURI;
    /** the FontResolver to use for font URI resolution */
    protected FontResolver resolver;
    /** the loaded font */
    protected CustomFont returnFont;

    /** true if the font has been loaded */
    protected boolean loaded;
    /** true if the font will be embedded, false if it will be referenced only. */
    protected boolean embedded;
    /** true if kerning information false be loaded if available. */
    protected boolean useKerning;
    /** true if advanced typographic information shall be loaded if available. */
    protected boolean useAdvanced;

    /**
     * Default constructor.
     * @param fontFileURI the URI to the PFB file of a Type 1 font
     * @param embedded indicates whether the font is embedded or referenced
     * @param useKerning indicates whether kerning information shall be loaded if available
     * @param useAdvanced indicates whether advanced typographic information shall be loaded if
     * available
     * @param resolver the font resolver used to resolve URIs
     */
    public FontLoader(String fontFileURI, boolean embedded, boolean useKerning,
            boolean useAdvanced, FontResolver resolver) {
        this.fontFileURI = fontFileURI;
        this.embedded = embedded;
        this.useKerning = useKerning;
        this.useAdvanced = useAdvanced;
        this.resolver = resolver;
    }

    private static boolean isType1(String fontURI) {
        return fontURI.toLowerCase().endsWith(".pfb");
    }

    /**
     * Loads a custom font from a File. In the case of Type 1 fonts, the PFB file must be specified.
     * @param fontFile the File representation of the font
     * @param subFontName the sub-fontname of a font (for TrueType Collections, null otherwise)
     * @param embedded indicates whether the font is embedded or referenced
     * @param embeddingMode the embedding mode
     * @param encodingMode the requested encoding mode
     * @param resolver the font resolver to use when resolving URIs
     * @return the newly loaded font
     * @throws IOException In case of an I/O error
     */
    public static CustomFont loadFont(File fontFile, String subFontName,
            boolean embedded, EmbeddingMode embeddingMode, EncodingMode encodingMode,
            FontResolver resolver) throws IOException {
        return loadFont(fontFile.toURI().toURL(), subFontName,
                embedded, embeddingMode, encodingMode, resolver);
    }

    /**
     * Loads a custom font from an URL. In the case of Type 1 fonts, the PFB file must be specified.
     * @param fontUrl the URL representation of the font
     * @param subFontName the sub-fontname of a font (for TrueType Collections, null otherwise)
     * @param embedded indicates whether the font is embedded or referenced
     * @param embeddingMode the embedding mode of the font
     * @param encodingMode the requested encoding mode
     * @param resolver the font resolver to use when resolving URIs
     * @return the newly loaded font
     * @throws IOException In case of an I/O error
     */
    public static CustomFont loadFont(URL fontUrl, String subFontName,
            boolean embedded, EmbeddingMode embeddingMode, EncodingMode encodingMode,
            FontResolver resolver) throws IOException {
        return loadFont(fontUrl.toExternalForm(), subFontName,
<<<<<<< HEAD
                embedded, embeddingMode, encodingMode, true,
=======
                embedded, encodingMode, true, true,
>>>>>>> 73c7b447
                resolver);
    }

    /**
     * Loads a custom font from a URI. In the case of Type 1 fonts, the PFB file must be specified.
     * @param fontFileURI the URI to the font
     * @param subFontName the sub-fontname of a font (for TrueType Collections, null otherwise)
     * @param embedded indicates whether the font is embedded or referenced
     * @param embeddingMode the embedding mode of the font
     * @param encodingMode the requested encoding mode
     * @param useKerning indicates whether kerning information should be loaded if available
     * @param useAdvanced indicates whether advanced typographic information shall be loaded if
     * available
     * @param resolver the font resolver to use when resolving URIs
     * @return the newly loaded font
     * @throws IOException In case of an I/O error
     */
    public static CustomFont loadFont(String fontFileURI, String subFontName,
<<<<<<< HEAD
            boolean embedded, EmbeddingMode embeddingMode, EncodingMode encodingMode,
            boolean useKerning, FontResolver resolver) throws IOException {
=======
            boolean embedded, EncodingMode encodingMode, boolean useKerning,
            boolean useAdvanced, FontResolver resolver) throws IOException {
>>>>>>> 73c7b447
        fontFileURI = fontFileURI.trim();
        boolean type1 = isType1(fontFileURI);
        FontLoader loader;
        if (type1) {
            if (encodingMode == EncodingMode.CID) {
                throw new IllegalArgumentException(
                        "CID encoding mode not supported for Type 1 fonts");
            }
            if (embeddingMode == EmbeddingMode.SUBSET) {
                throw new IllegalArgumentException(
                        "Subset embedding for Type 1 fonts is not supported");
            }
            loader = new Type1FontLoader(fontFileURI, embedded, useKerning, resolver);
        } else {
            loader = new TTFFontLoader(fontFileURI, subFontName,
<<<<<<< HEAD
                    embedded, embeddingMode, encodingMode, useKerning, resolver);
=======
                    embedded, encodingMode, useKerning, useAdvanced, resolver);
>>>>>>> 73c7b447
        }
        return loader.getFont();
    }

    /**
     * Opens a font URI and returns an input stream.
     * @param resolver the FontResolver to use for font URI resolution
     * @param uri the URI representing the font
     * @return the InputStream to read the font from.
     * @throws IOException In case of an I/O error
     * @throws MalformedURLException If an invalid URL is built
     */
    public static InputStream openFontUri(FontResolver resolver, String uri)
                    throws IOException, MalformedURLException {
        InputStream in = null;
        if (resolver != null) {
            Source source = resolver.resolve(uri);
            if (source == null) {
                String err = "Cannot load font: failed to create Source for font file "
                    + uri;
                throw new IOException(err);
            }
            if (source instanceof StreamSource) {
                in = ((StreamSource) source).getInputStream();
            }
            if (in == null && source.getSystemId() != null) {
                in = new java.net.URL(source.getSystemId()).openStream();
            }
            if (in == null) {
                String err = "Cannot load font: failed to create InputStream from"
                    + " Source for font file " + uri;
                throw new IOException(err);
            }
        } else {
            in = new URL(uri).openStream();
        }
        return in;
    }

    /**
     * Reads/parses the font data.
     * @throws IOException In case of an I/O error
     */
    protected abstract void read() throws IOException;

    /**
     * Returns the custom font that was read using this instance of FontLoader.
     * @return the newly loaded font
     * @throws IOException if an I/O error occurs
     */
    public CustomFont getFont() throws IOException {
        if (!loaded) {
            read();
        }
        return this.returnFont;
    }
}<|MERGE_RESOLUTION|>--- conflicted
+++ resolved
@@ -112,11 +112,7 @@
             boolean embedded, EmbeddingMode embeddingMode, EncodingMode encodingMode,
             FontResolver resolver) throws IOException {
         return loadFont(fontUrl.toExternalForm(), subFontName,
-<<<<<<< HEAD
-                embedded, embeddingMode, encodingMode, true,
-=======
-                embedded, encodingMode, true, true,
->>>>>>> 73c7b447
+                embedded, embeddingMode, encodingMode, true, true,
                 resolver);
     }
 
@@ -135,13 +131,8 @@
      * @throws IOException In case of an I/O error
      */
     public static CustomFont loadFont(String fontFileURI, String subFontName,
-<<<<<<< HEAD
             boolean embedded, EmbeddingMode embeddingMode, EncodingMode encodingMode,
-            boolean useKerning, FontResolver resolver) throws IOException {
-=======
-            boolean embedded, EncodingMode encodingMode, boolean useKerning,
-            boolean useAdvanced, FontResolver resolver) throws IOException {
->>>>>>> 73c7b447
+            boolean useKerning, boolean useAdvanced, FontResolver resolver) throws IOException {
         fontFileURI = fontFileURI.trim();
         boolean type1 = isType1(fontFileURI);
         FontLoader loader;
@@ -157,11 +148,7 @@
             loader = new Type1FontLoader(fontFileURI, embedded, useKerning, resolver);
         } else {
             loader = new TTFFontLoader(fontFileURI, subFontName,
-<<<<<<< HEAD
-                    embedded, embeddingMode, encodingMode, useKerning, resolver);
-=======
-                    embedded, encodingMode, useKerning, useAdvanced, resolver);
->>>>>>> 73c7b447
+                    embedded, embeddingMode, encodingMode, useKerning, useAdvanced, resolver);
         }
         return loader.getFont();
     }
