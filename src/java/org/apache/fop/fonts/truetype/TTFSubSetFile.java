--- conflicted
+++ resolved
@@ -35,15 +35,9 @@
  */
 public class TTFSubSetFile extends TTFFile {
 
-<<<<<<< HEAD
-    private byte[] output;
-    private int realSize;
-    private int currentPos;
-=======
-    protected byte[] output = null;
-    protected int realSize = 0;
-    protected int currentPos = 0;
->>>>>>> 507202d1
+    protected byte[] output;
+    protected int realSize;
+    protected int currentPos;
 
     /*
      * Offsets in name table to be filled out by table.
@@ -51,13 +45,8 @@
      */
     protected Map<OFTableName, Integer> offsets = new HashMap<OFTableName, Integer>();
 
-<<<<<<< HEAD
     private int checkSumAdjustmentOffset;
-    private int locaOffset;
-=======
-    private int checkSumAdjustmentOffset = 0;
-    protected int locaOffset = 0;
->>>>>>> 507202d1
+    protected int locaOffset;
 
     /** Stores the glyph offsets so that we can end strings at glyph boundaries */
     protected int[] glyphOffsets;
