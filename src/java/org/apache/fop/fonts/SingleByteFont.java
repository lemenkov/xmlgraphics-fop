/*
 * Licensed to the Apache Software Foundation (ASF) under one or more
 * contributor license agreements.  See the NOTICE file distributed with
 * this work for additional information regarding copyright ownership.
 * The ASF licenses this file to You under the Apache License, Version 2.0
 * (the "License"); you may not use this file except in compliance with
 * the License.  You may obtain a copy of the License at
 *
 *      http://www.apache.org/licenses/LICENSE-2.0
 *
 * Unless required by applicable law or agreed to in writing, software
 * distributed under the License is distributed on an "AS IS" BASIS,
 * WITHOUT WARRANTIES OR CONDITIONS OF ANY KIND, either express or implied.
 * See the License for the specific language governing permissions and
 * limitations under the License.
 */

/* $Id$ */

package org.apache.fop.fonts;

import java.awt.Rectangle;
import java.util.ArrayList;
import java.util.Collections;
import java.util.HashMap;
import java.util.LinkedHashMap;
import java.util.List;
import java.util.Map;
import java.util.Set;
import java.util.TreeSet;

import org.apache.commons.logging.Log;
import org.apache.commons.logging.LogFactory;

import org.apache.xmlgraphics.fonts.Glyphs;

import org.apache.fop.apps.io.InternalResourceResolver;
import org.apache.fop.fonts.truetype.OpenFont.PostScriptVersion;
import org.apache.fop.util.CharUtilities;

/**
 * Generic SingleByte font
 */
public class SingleByteFont extends CustomFont {

    /** logger */
    private  static Log log = LogFactory.getLog(SingleByteFont.class);

<<<<<<< HEAD
    private SingleByteEncoding mapping;
    private boolean useNativeEncoding;

    private int[] width;
=======
    protected SingleByteEncoding mapping;
    private boolean useNativeEncoding = false;

    protected int[] width = null;
>>>>>>> 507202d1

    private Rectangle[] boundingBoxes;

    private Map<Character, UnencodedCharacter> unencodedCharacters;
    private List<SimpleSingleByteEncoding> additionalEncodings;
    private Map<Character, Character> alternativeCodes;

    private PostScriptVersion ttPostScriptVersion;

    private int usedGlyphsCount;
    private LinkedHashMap<Integer, String> usedGlyphNames;
    private Map<Integer, Integer> usedGlyphs;
    private Map<Integer, Character> usedCharsIndex;

    public SingleByteFont(InternalResourceResolver resourceResolver) {
        super(resourceResolver);
        setEncoding(CodePointMapping.WIN_ANSI_ENCODING);
    }

    public SingleByteFont(InternalResourceResolver resourceResolver, EmbeddingMode embeddingMode) {
        this(resourceResolver);
        setEmbeddingMode(embeddingMode);
        if (embeddingMode != EmbeddingMode.FULL) {
            usedGlyphNames = new LinkedHashMap<Integer, String>();
            usedGlyphs = new HashMap<Integer, Integer>();
            usedCharsIndex = new HashMap<Integer, Character>();

            // The zeroth value is reserved for .notdef
            usedGlyphs.put(0, 0);
            usedGlyphsCount++;
        }
    }

    /** {@inheritDoc} */
    public boolean isEmbeddable() {
        return (!(getEmbedFileURI() == null
                && getEmbedResourceName() == null));
    }

    /** {@inheritDoc} */
    public boolean isSubsetEmbedded() {
        return getEmbeddingMode() != EmbeddingMode.FULL;
    }

    /** {@inheritDoc} */
    public String getEncodingName() {
        return this.mapping.getName();
    }

    /**
     * Returns the code point mapping (encoding) of this font.
     * @return the code point mapping
     */
    public SingleByteEncoding getEncoding() {
        return this.mapping;
    }

    /** {@inheritDoc} */
    public int getWidth(int i, int size) {
        if (i < 256) {
            int idx = i - getFirstChar();
            if (idx >= 0 && idx < width.length) {
                return size * width[idx];
            }
        } else if (this.additionalEncodings != null) {
            int encodingIndex = (i / 256) - 1;
            SimpleSingleByteEncoding encoding = getAdditionalEncoding(encodingIndex);
            int codePoint = i % 256;
            NamedCharacter nc = encoding.getCharacterForIndex(codePoint);
            UnencodedCharacter uc
                = this.unencodedCharacters.get(Character.valueOf(nc.getSingleUnicodeValue()));
            return size * uc.getWidth();
        }
        return 0;
    }

    /** {@inheritDoc} */
    public int[] getWidths() {
        int[] arr = new int[width.length];
        System.arraycopy(width, 0, arr, 0, width.length);
        return arr;
    }

    public Rectangle getBoundingBox(int glyphIndex, int size) {
        Rectangle bbox = null;
        if (glyphIndex < 256) {
            int idx = glyphIndex - getFirstChar();
            if (idx >= 0 && idx < boundingBoxes.length) {
                bbox =  boundingBoxes[idx];
            }
        } else if (this.additionalEncodings != null) {
            int encodingIndex = (glyphIndex / 256) - 1;
            SimpleSingleByteEncoding encoding = getAdditionalEncoding(encodingIndex);
            int codePoint = glyphIndex % 256;
            NamedCharacter nc = encoding.getCharacterForIndex(codePoint);
            UnencodedCharacter uc = this.unencodedCharacters.get(Character.valueOf(nc.getSingleUnicodeValue()));
            bbox = uc.getBBox();
        }
        return bbox == null ? null : new Rectangle(bbox.x * size, bbox.y * size, bbox.width * size, bbox.height * size);
    }

    /**
     * Lookup a character using its alternative names. If found, cache it so we
     * can speed up lookups.
     * @param c the character
     * @return the suggested alternative character present in the font
     */
    private char findAlternative(char c) {
        char d;
        if (alternativeCodes == null) {
            alternativeCodes = new java.util.HashMap<Character, Character>();
        } else {
            Character alternative = alternativeCodes.get(c);
            if (alternative != null) {
                return alternative;
            }
        }
        String charName = Glyphs.charToGlyphName(c);
        String[] charNameAlternatives = Glyphs.getCharNameAlternativesFor(charName);
        if (charNameAlternatives != null && charNameAlternatives.length > 0) {
            for (int i = 0; i < charNameAlternatives.length; i++) {
                if (log.isDebugEnabled()) {
                    log.debug("Checking alternative for char " + c + " (charname="
                            + charName + "): " + charNameAlternatives[i]);
                }
                String s = Glyphs.getUnicodeSequenceForGlyphName(charNameAlternatives[i]);
                if (s != null) {
                    d = lookupChar(s.charAt(0));
                    if (d != SingleByteEncoding.NOT_FOUND_CODE_POINT) {
                        alternativeCodes.put(c, d);
                        return d;
                    }
                }
            }
        }

        return SingleByteEncoding.NOT_FOUND_CODE_POINT;
    }

    private char lookupChar(char c) {
        char d = mapping.mapChar(c);
        if (d != SingleByteEncoding.NOT_FOUND_CODE_POINT) {
            return d;
        }

        // Check unencoded characters which are available in the font by
        // character name
        d = mapUnencodedChar(c);
        return d;
    }

    private boolean isSubset() {
        return getEmbeddingMode() == EmbeddingMode.SUBSET;
    }

    /** {@inheritDoc} */
    @Override
    public char mapChar(char c) {
        notifyMapOperation();
        char d = lookupChar(c);
        if (d == SingleByteEncoding.NOT_FOUND_CODE_POINT) {
            // Check for alternative
            d = findAlternative(c);
            if (d != SingleByteEncoding.NOT_FOUND_CODE_POINT) {
                return d;
            } else {
                this.warnMissingGlyph(c);
                return Typeface.NOT_FOUND;
            }
        }
        if (isEmbeddable() && isSubset()) {
            mapChar(d, c);
        }
        return d;
    }

    private int mapChar(int glyphIndex, char unicode) {
        // Reencode to a new subset font or get the reencoded value
        // IOW, accumulate the accessed characters and build a character map for them
        Integer subsetCharSelector = usedGlyphs.get(glyphIndex);
        if (subsetCharSelector == null) {
            int selector = usedGlyphsCount;
            usedGlyphs.put(glyphIndex, selector);
            usedCharsIndex.put(selector, unicode);
            usedGlyphsCount++;
            return selector;
        } else {
            return subsetCharSelector;
        }
    }

    private char getUnicode(int index) {
        Character mapValue = usedCharsIndex.get(index);
        if (mapValue != null) {
            return mapValue.charValue();
        } else {
            return CharUtilities.NOT_A_CHARACTER;
        }
    }

    private char mapUnencodedChar(char ch) {
        if (this.unencodedCharacters != null) {
            UnencodedCharacter unencoded = this.unencodedCharacters.get(Character.valueOf(ch));
            if (unencoded != null) {
                if (this.additionalEncodings == null) {
                    this.additionalEncodings = new ArrayList<SimpleSingleByteEncoding>();
                }
                SimpleSingleByteEncoding encoding = null;
                char mappedStart = 0;
                int additionalsCount = this.additionalEncodings.size();
                for (int i = 0; i < additionalsCount; i++) {
                    mappedStart += 256;
                    encoding = getAdditionalEncoding(i);
                    char alt = encoding.mapChar(ch);
                    if (alt != 0) {
                        return (char)(mappedStart + alt);
                    }
                }
                if (encoding != null && encoding.isFull()) {
                    encoding = null;
                }
                if (encoding == null) {
                    encoding = new SimpleSingleByteEncoding(
                            getFontName() + "EncodingSupp" + (additionalsCount + 1));
                    this.additionalEncodings.add(encoding);
                    mappedStart += 256;
                }
                return (char)(mappedStart + encoding.addCharacter(unencoded.getCharacter()));
            }
        }
        return 0;
    }

    /** {@inheritDoc} */
    @Override
    public boolean hasChar(char c) {
        char d = mapping.mapChar(c);
        if (d != SingleByteEncoding.NOT_FOUND_CODE_POINT) {
            return true;
        }
        //Check unencoded characters which are available in the font by character name
        d = mapUnencodedChar(c);
        if (d != SingleByteEncoding.NOT_FOUND_CODE_POINT) {
            return true;
        }
        // Check if an alternative exists
        d = findAlternative(c);
        if (d != SingleByteEncoding.NOT_FOUND_CODE_POINT) {
            return true;
        }
        return false;
    }

    /* ---- single byte font specific setters --- */

    /**
     * Updates the mapping variable based on the encoding.
     * @param encoding the name of the encoding
     */
    protected void updateMapping(String encoding) {
        try {
            this.mapping = CodePointMapping.getMapping(encoding);
        } catch (UnsupportedOperationException e) {
            log.error("Font '" + super.getFontName() + "': " + e.getMessage());
        }
    }

    /**
     * Sets the encoding of the font.
     * @param encoding the encoding (ex. "WinAnsiEncoding" or "SymbolEncoding")
     */
    public void setEncoding(String encoding) {
        updateMapping(encoding);
    }

    /**
     * Sets the encoding of the font.
     * @param encoding the encoding information
     */
    public void setEncoding(CodePointMapping encoding) {
        this.mapping = encoding;
    }

    /**
     * Controls whether the font is configured to use its native encoding or if it
     * may need to be re-encoded for the target format.
     * @param value true indicates that the configured encoding is the font's native encoding
     */
    public void setUseNativeEncoding(boolean value) {
        this.useNativeEncoding = value;
    }

    /**
     * Indicates whether this font is configured to use its native encoding. This
     * method is used to determine whether the font needs to be re-encoded.
     * @return true if the font uses its native encoding.
     */
    public boolean isUsingNativeEncoding() {
        return this.useNativeEncoding;
    }

    /**
     * Sets a width for a character.
     * @param index index of the character
     * @param w the width of the character
     */
    public void setWidth(int index, int w) {
        if (this.width == null) {
            this.width = new int[getLastChar() - getFirstChar() + 1];
        }
        this.width[index - getFirstChar()] = w;
    }

    public void setBoundingBox(int index, Rectangle bbox) {
        if (this.boundingBoxes == null) {
            this.boundingBoxes = new Rectangle[getLastChar() - getFirstChar() + 1];
        }
        this.boundingBoxes[index - getFirstChar()] = bbox;
    }

    /**
     * Adds an unencoded character (one that is not supported by the primary encoding).
     * @param ch the named character
     * @param width the width of the character
     */
    public void addUnencodedCharacter(NamedCharacter ch, int width, Rectangle bbox) {
        if (this.unencodedCharacters == null) {
            this.unencodedCharacters = new HashMap<Character, UnencodedCharacter>();
        }
        if (ch.hasSingleUnicodeValue()) {
            UnencodedCharacter uc = new UnencodedCharacter(ch, width, bbox);
            this.unencodedCharacters.put(Character.valueOf(ch.getSingleUnicodeValue()), uc);
        } else {
            //Cannot deal with unicode sequences, so ignore this character
        }
    }

    /**
     * Makes all unencoded characters available through additional encodings. This method
     * is used in cases where the fonts need to be encoded in the target format before
     * all text of the document is processed (for example in PostScript when resource optimization
     * is disabled).
     */
    public void encodeAllUnencodedCharacters() {
        if (this.unencodedCharacters != null) {
            Set<Character> sortedKeys = new TreeSet<Character>(this.unencodedCharacters.keySet());
            for (Character ch : sortedKeys) {
                char mapped = mapChar(ch.charValue());
                assert mapped != Typeface.NOT_FOUND;
            }
        }
    }

    /**
     * Indicates whether the encoding has additional encodings besides the primary encoding.
     * @return true if there are additional encodings.
     */
    public boolean hasAdditionalEncodings() {
        return (this.additionalEncodings != null) && (this.additionalEncodings.size() > 0);
    }

    /**
     * Returns the number of additional encodings this single-byte font maintains.
     * @return the number of additional encodings
     */
    public int getAdditionalEncodingCount() {
        if (hasAdditionalEncodings()) {
            return this.additionalEncodings.size();
        } else {
            return 0;
        }
    }

    /**
     * Returns an additional encoding.
     * @param index the index of the additional encoding
     * @return the additional encoding
     * @throws IndexOutOfBoundsException if the index is out of bounds
     */
    public SimpleSingleByteEncoding getAdditionalEncoding(int index)
            throws IndexOutOfBoundsException {
        if (hasAdditionalEncodings()) {
            return this.additionalEncodings.get(index);
        } else {
            throw new IndexOutOfBoundsException("No additional encodings available");
        }
    }

    /**
     * Returns an array with the widths for an additional encoding.
     * @param index the index of the additional encoding
     * @return the width array
     */
    public int[] getAdditionalWidths(int index) {
        SimpleSingleByteEncoding enc = getAdditionalEncoding(index);
        int[] arr = new int[enc.getLastChar() - enc.getFirstChar() + 1];
        for (int i = 0, c = arr.length; i < c; i++) {
            NamedCharacter nc = enc.getCharacterForIndex(enc.getFirstChar() + i);
            UnencodedCharacter uc = this.unencodedCharacters.get(
                    Character.valueOf(nc.getSingleUnicodeValue()));
            arr[i] = uc.getWidth();
        }
        return arr;
    }

    private static final class UnencodedCharacter {

        private final NamedCharacter character;
        private final int width;
        private final Rectangle bbox;

        public UnencodedCharacter(NamedCharacter character, int width, Rectangle bbox) {
            this.character = character;
            this.width = width;
            this.bbox = bbox;
        }

        public NamedCharacter getCharacter() {
            return this.character;
        }

        public int getWidth() {
            return this.width;
        }

        public Rectangle getBBox() {
            return bbox;
        }

        /** {@inheritDoc} */
        @Override
        public String toString() {
            return getCharacter().toString();
        }
    }

    /**
     * Sets the version of the PostScript table stored in the TrueType font represented by
     * this instance.
     *
     * @param version version of the <q>post</q> table
     */
    public void setTrueTypePostScriptVersion(PostScriptVersion version) {
        ttPostScriptVersion = version;
    }

    /**
     * Returns the version of the PostScript table stored in the TrueType font represented by
     * this instance.
     *
     * @return the version of the <q>post</q> table
     */
    public PostScriptVersion getTrueTypePostScriptVersion() {
        assert getFontType() == FontType.TRUETYPE;
        return ttPostScriptVersion;
    }

    /**
     * Returns a Map of used Glyphs.
     * @return Map Map of used Glyphs
     */
    public Map<Integer, Integer> getUsedGlyphs() {
        return Collections.unmodifiableMap(usedGlyphs);
    }

    public char getUnicodeFromSelector(int selector) {
        return getUnicode(selector);
    }

    public void mapUsedGlyphName(int gid, String value) {
        usedGlyphNames.put(gid, value);
    }

    public Map<Integer, String> getUsedGlyphNames() {
        return usedGlyphNames;
    }

    public String getGlyphName(int idx) {
        if (idx < mapping.getCharNameMap().length) {
            return mapping.getCharNameMap()[idx];
        } else {
            int selector = usedGlyphs.get(idx);
            char theChar = usedCharsIndex.get(selector);
            return unencodedCharacters.get(theChar).getCharacter().getName();
        }
    }
}
<|MERGE_RESOLUTION|>--- conflicted
+++ resolved
@@ -46,17 +46,10 @@
     /** logger */
     private  static Log log = LogFactory.getLog(SingleByteFont.class);
 
-<<<<<<< HEAD
-    private SingleByteEncoding mapping;
+    protected SingleByteEncoding mapping;
     private boolean useNativeEncoding;
 
-    private int[] width;
-=======
-    protected SingleByteEncoding mapping;
-    private boolean useNativeEncoding = false;
-
-    protected int[] width = null;
->>>>>>> 507202d1
+    protected int[] width;
 
     private Rectangle[] boundingBoxes;
 
