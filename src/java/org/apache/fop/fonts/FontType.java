/*
 * Licensed to the Apache Software Foundation (ASF) under one or more
 * contributor license agreements.  See the NOTICE file distributed with
 * this work for additional information regarding copyright ownership.
 * The ASF licenses this file to You under the Apache License, Version 2.0
 * (the "License"); you may not use this file except in compliance with
 * the License.  You may obtain a copy of the License at
 *
 *      http://www.apache.org/licenses/LICENSE-2.0
 *
 * Unless required by applicable law or agreed to in writing, software
 * distributed under the License is distributed on an "AS IS" BASIS,
 * WITHOUT WARRANTIES OR CONDITIONS OF ANY KIND, either express or implied.
 * See the License for the specific language governing permissions and
 * limitations under the License.
 */

/* $Id$ */
<<<<<<< HEAD

package org.apache.fop.fonts;
=======
>>>>>>> 392d02e2

package org.apache.fop.fonts;

/**
 * This class enumerates all supported font types.
 */
public class FontType {

    /**
     * Collective identifier for "other" font types
     */
    public static final FontType OTHER       = new FontType("Other", 0);
    /**
     * Adobe Type 0 fonts (composite font)
     */
    public static final FontType TYPE0       = new FontType("Type0", 1);
    /**
     * Adobe Type 1 fonts
     */
    public static final FontType TYPE1       = new FontType("Type1", 2);
    /**
     * Adobe Multiple Master Type 1 fonts
     */
    public static final FontType MMTYPE1     = new FontType("MMType1", 3);
    /**
     * Adobe Type 3 fonts ("user-defined" fonts)
     */
    public static final FontType TYPE3       = new FontType("Type3", 4);
    /**
     * TrueType fonts
     */
    public static final FontType TRUETYPE    = new FontType("TrueType", 5);

    private final String name;
    private final int value;


    /**
     * @see org.apache.avalon.framework.Enum#Enum(String)
     */
    protected FontType(String name, int value) {
        this.name = name;
        this.value = value;
    }


    /**
     * Returns the FontType by name.
     * @param name Name of the font type to look up
     * @return the font type
     */
    public static FontType byName(String name) {
        if (name.equalsIgnoreCase(FontType.OTHER.getName())) {
            return FontType.OTHER;
        } else if (name.equalsIgnoreCase(FontType.TYPE0.getName())) {
            return FontType.TYPE0;
        } else if (name.equalsIgnoreCase(FontType.TYPE1.getName())) {
            return FontType.TYPE1;
        } else if (name.equalsIgnoreCase(FontType.MMTYPE1.getName())) {
            return FontType.MMTYPE1;
        } else if (name.equalsIgnoreCase(FontType.TYPE3.getName())) {
            return FontType.TYPE3;
        } else if (name.equalsIgnoreCase(FontType.TRUETYPE.getName())) {
            return FontType.TRUETYPE;
        } else {
            throw new IllegalArgumentException("Invalid font type: " + name);
        }
    }


    /**
     * Returns the FontType by value.
     * @param value Value of the font type to look up
     * @return the font type
     */
    public static FontType byValue(int value) {
        if (value == FontType.OTHER.getValue()) {
            return FontType.OTHER;
        } else if (value == FontType.TYPE0.getValue()) {
            return FontType.TYPE0;
        } else if (value == FontType.TYPE1.getValue()) {
            return FontType.TYPE1;
        } else if (value == FontType.MMTYPE1.getValue()) {
            return FontType.MMTYPE1;
        } else if (value == FontType.TYPE3.getValue()) {
            return FontType.TYPE3;
        } else if (value == FontType.TRUETYPE.getValue()) {
            return FontType.TRUETYPE;
        } else {
            throw new IllegalArgumentException("Invalid font type: " + value);
        }
    }

<<<<<<< HEAD
=======
    /**
     * Returns the name
     *
     * @return the name
     */
    public String getName() {
        return name;
    }

    /**
     * Returns the value
     *
     * @return the value
     */
    public int getValue() {
        return value;
    }

>>>>>>> 392d02e2
}<|MERGE_RESOLUTION|>--- conflicted
+++ resolved
@@ -16,11 +16,6 @@
  */
 
 /* $Id$ */
-<<<<<<< HEAD
-
-package org.apache.fop.fonts;
-=======
->>>>>>> 392d02e2
 
 package org.apache.fop.fonts;
 
@@ -114,8 +109,6 @@
         }
     }
 
-<<<<<<< HEAD
-=======
     /**
      * Returns the name
      *
@@ -134,5 +127,4 @@
         return value;
     }
 
->>>>>>> 392d02e2
 }