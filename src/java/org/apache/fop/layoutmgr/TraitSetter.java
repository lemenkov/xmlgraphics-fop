--- conflicted
+++ resolved
@@ -104,9 +104,8 @@
      */
     private static void addBorderTrait(Area area,
                                        CommonBorderPaddingBackground bpProps,
-<<<<<<< HEAD
                                        boolean bDiscard, int iSide, int mode,
-                                       Object oTrait, PercentBaseContext context) {
+                                       Integer oTrait, PercentBaseContext context) {
         int iBP = bpProps.getBorderWidth(iSide, bDiscard);
         int radiusStart = bpProps.getBorderRadiusStart(iSide, bDiscard, context);
         int radiusEnd = bpProps.getBorderRadiusEnd(iSide, bDiscard, context);
@@ -117,16 +116,6 @@
             bps.setRadiusStart(radiusStart);
             bps.setRadiusEnd(radiusEnd);
             area.addTrait(oTrait, bps);
-=======
-                                       boolean discard, int side, int mode,
-                                       Integer trait) {
-        int borderWidth = bpProps.getBorderWidth(side, discard);
-        if (borderWidth > 0) {
-            area.addTrait(trait,
-                    new BorderProps(bpProps.getBorderStyle(side),
-                            borderWidth, bpProps.getBorderColor(side),
-                            mode));
->>>>>>> 015538e0
         }
     }
 
@@ -141,35 +130,19 @@
      */
     public static void addBorders(Area area, CommonBorderPaddingBackground borderProps,
                                   PercentBaseContext context) {
-<<<<<<< HEAD
-        BorderProps bps = getBorderProps(bordProps, CommonBorderPaddingBackground.BEFORE, context);
+        BorderProps bps = getBorderProps(borderProps, CommonBorderPaddingBackground.BEFORE, context);
         if (bps != null) {
             area.addTrait(Trait.BORDER_BEFORE, bps);
         }
-        bps = getBorderProps(bordProps, CommonBorderPaddingBackground.AFTER, context);
+        bps = getBorderProps(borderProps, CommonBorderPaddingBackground.AFTER, context);
         if (bps != null) {
             area.addTrait(Trait.BORDER_AFTER, bps);
         }
-        bps = getBorderProps(bordProps, CommonBorderPaddingBackground.START, context);
+        bps = getBorderProps(borderProps, CommonBorderPaddingBackground.START, context);
         if (bps != null) {
             area.addTrait(Trait.BORDER_START, bps);
         }
-        bps = getBorderProps(bordProps, CommonBorderPaddingBackground.END, context);
-=======
-        BorderProps bps = getBorderProps(borderProps, CommonBorderPaddingBackground.BEFORE);
-        if (bps != null) {
-            area.addTrait(Trait.BORDER_BEFORE, bps);
-        }
-        bps = getBorderProps(borderProps, CommonBorderPaddingBackground.AFTER);
-        if (bps != null) {
-            area.addTrait(Trait.BORDER_AFTER, bps);
-        }
-        bps = getBorderProps(borderProps, CommonBorderPaddingBackground.START);
-        if (bps != null) {
-            area.addTrait(Trait.BORDER_START, bps);
-        }
-        bps = getBorderProps(borderProps, CommonBorderPaddingBackground.END);
->>>>>>> 015538e0
+        bps = getBorderProps(borderProps, CommonBorderPaddingBackground.END, context);
         if (bps != null) {
             area.addTrait(Trait.BORDER_END, bps);
         }
@@ -194,35 +167,19 @@
                 boolean discardBefore, boolean discardAfter,
                 boolean discardStart, boolean discardEnd,
                 PercentBaseContext context) {
-<<<<<<< HEAD
-        BorderProps bps = getBorderProps(bordProps, CommonBorderPaddingBackground.BEFORE, context);
+        BorderProps bps = getBorderProps(borderProps, CommonBorderPaddingBackground.BEFORE, context);
         if (bps != null && !discardBefore) {
             area.addTrait(Trait.BORDER_BEFORE, bps);
         }
-        bps = getBorderProps(bordProps, CommonBorderPaddingBackground.AFTER, context);
+        bps = getBorderProps(borderProps, CommonBorderPaddingBackground.AFTER, context);
         if (bps != null && !discardAfter) {
             area.addTrait(Trait.BORDER_AFTER, bps);
         }
-        bps = getBorderProps(bordProps, CommonBorderPaddingBackground.START, context);
+        bps = getBorderProps(borderProps, CommonBorderPaddingBackground.START, context);
         if (bps != null && !discardStart) {
             area.addTrait(Trait.BORDER_START, bps);
         }
-        bps = getBorderProps(bordProps, CommonBorderPaddingBackground.END, context);
-=======
-        BorderProps bps = getBorderProps(borderProps, CommonBorderPaddingBackground.BEFORE);
-        if (bps != null && !discardBefore) {
-            area.addTrait(Trait.BORDER_BEFORE, bps);
-        }
-        bps = getBorderProps(borderProps, CommonBorderPaddingBackground.AFTER);
-        if (bps != null && !discardAfter) {
-            area.addTrait(Trait.BORDER_AFTER, bps);
-        }
-        bps = getBorderProps(borderProps, CommonBorderPaddingBackground.START);
-        if (bps != null && !discardStart) {
-            area.addTrait(Trait.BORDER_START, bps);
-        }
-        bps = getBorderProps(borderProps, CommonBorderPaddingBackground.END);
->>>>>>> 015538e0
+        bps = getBorderProps(borderProps, CommonBorderPaddingBackground.END, context);
         if (bps != null && !discardEnd) {
             area.addTrait(Trait.BORDER_END, bps);
         }
@@ -335,16 +292,6 @@
         if (width != 0) {
             return new BorderProps(borderInfo.getStyle(), width, borderInfo.getColor(),
                     (outer ? BorderProps.COLLAPSE_OUTER : BorderProps.COLLAPSE_INNER));
-<<<<<<< HEAD
-
-            //TODO Enabling this causes graphic problems. Revisit!
-            /*
-            bps.setRadiusStart(borderInfo.getRadiusStart().getLengthValue());
-            bps.setRadiusEnd(borderInfo.getRadiusEnd().getLengthValue());
-            */
-            return bps;
-=======
->>>>>>> 015538e0
         } else {
             return null;
         }
