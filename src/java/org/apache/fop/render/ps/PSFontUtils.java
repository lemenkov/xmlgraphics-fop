/*
 * Licensed to the Apache Software Foundation (ASF) under one or more
 * contributor license agreements.  See the NOTICE file distributed with
 * this work for additional information regarding copyright ownership.
 * The ASF licenses this file to You under the Apache License, Version 2.0
 * (the "License"); you may not use this file except in compliance with
 * the License.  You may obtain a copy of the License at
 *
 *      http://www.apache.org/licenses/LICENSE-2.0
 *
 * Unless required by applicable law or agreed to in writing, software
 * distributed under the License is distributed on an "AS IS" BASIS,
 * WITHOUT WARRANTIES OR CONDITIONS OF ANY KIND, either express or implied.
 * See the License for the specific language governing permissions and
 * limitations under the License.
 */

/* $Id$ */

package org.apache.fop.render.ps;

import java.io.FileNotFoundException;
import java.io.IOException;
import java.io.InputStream;
import java.net.MalformedURLException;
import java.util.Map;

import javax.xml.transform.Source;
import javax.xml.transform.stream.StreamSource;

import org.apache.commons.logging.Log;
import org.apache.commons.logging.LogFactory;
<<<<<<< HEAD

import org.apache.xmlgraphics.fonts.Glyphs;
import org.apache.xmlgraphics.ps.DSCConstants;
import org.apache.xmlgraphics.ps.PSGenerator;
import org.apache.xmlgraphics.ps.PSResource;
import org.apache.xmlgraphics.ps.dsc.ResourceTracker;
import org.apache.xmlgraphics.util.io.ASCIIHexOutputStream;

import org.apache.fop.fonts.BFEntry;
=======
>>>>>>> 347387b3
import org.apache.fop.fonts.Base14Font;
import org.apache.fop.fonts.CIDFontType;
import org.apache.fop.fonts.CIDSubset;
import org.apache.fop.fonts.CustomFont;
import org.apache.fop.fonts.Font;
import org.apache.fop.fonts.FontInfo;
import org.apache.fop.fonts.FontType;
import org.apache.fop.fonts.LazyFont;
import org.apache.fop.fonts.MultiByteFont;
import org.apache.fop.fonts.SingleByteEncoding;
import org.apache.fop.fonts.SingleByteFont;
import org.apache.fop.fonts.Typeface;
<<<<<<< HEAD
import org.apache.fop.fonts.truetype.FontFileReader;
import org.apache.fop.fonts.truetype.TTFSubSetFile;
import org.apache.fop.fonts.truetype.TTFFile.PostScriptVersion;
import org.apache.fop.util.HexEncoder;
=======
import org.apache.xmlgraphics.fonts.Glyphs;
import org.apache.xmlgraphics.ps.DSCConstants;
import org.apache.xmlgraphics.ps.PSGenerator;
import org.apache.xmlgraphics.ps.PSResource;
import org.apache.xmlgraphics.ps.dsc.ResourceTracker;
>>>>>>> 347387b3

/**
 * Utility code for font handling in PostScript.
 */
public class PSFontUtils extends org.apache.xmlgraphics.ps.PSFontUtils {

    /** logging instance */
    protected static final Log log = LogFactory.getLog(PSFontUtils.class);

    /**
     * Generates the PostScript code for the font dictionary. This method should only be
     * used if no "resource optimization" is performed, i.e. when the fonts are not embedded
     * in a second pass.
     * @param gen PostScript generator to use for output
     * @param fontInfo available fonts
     * @return a Map of PSResource instances representing all defined fonts (key: font key)
     * @throws IOException in case of an I/O problem
     */
    public static Map writeFontDict(PSGenerator gen, FontInfo fontInfo)
                throws IOException {
        return writeFontDict(gen, fontInfo, null);
    }

    /**
     * Generates the PostScript code for the font dictionary. This method should only be
     * used if no "resource optimization" is performed, i.e. when the fonts are not embedded
     * in a second pass.
     * @param gen PostScript generator to use for output
     * @param fontInfo available fonts
     * @param eventProducer to report events
     * @return a Map of PSResource instances representing all defined fonts (key: font key)
     * @throws IOException in case of an I/O problem
     */
    public static Map writeFontDict(PSGenerator gen, FontInfo fontInfo,
            PSEventProducer eventProducer) throws IOException {
        return writeFontDict(gen, fontInfo, fontInfo.getFonts(), true, eventProducer);
    }

    /**
     * Generates the PostScript code for the font dictionary. This method assumes all used
     * fonts and characters are known, i.e. when PostScript is generated with resource
     * optimization turned on.
     * @param gen PostScript generator to use for output
     * @param fontInfo available fonts
     * @param fonts the set of fonts to work with
     * @param eventProducer the event producer
     * @return a Map of PSResource instances representing all defined fonts (key: font key)
     * @throws IOException in case of an I/O problem
     */
<<<<<<< HEAD
    public static Map writeFontDict(PSGenerator gen, FontInfo fontInfo, Map fonts,
            PSEventProducer eventProducer) throws IOException {
        return writeFontDict(gen, fontInfo, fonts, false, eventProducer);
=======
    public static Map writeFontDict(PSGenerator gen, FontInfo fontInfo,
            Map<String, Typeface> fonts)
                throws IOException {
        return writeFontDict(gen, fontInfo, fonts, false);
>>>>>>> 347387b3
    }

    /**
     * Generates the PostScript code for the font dictionary.
     * @param gen PostScript generator to use for output
     * @param fontInfo available fonts
     * @param fonts the set of fonts to work with
     * @param encodeAllCharacters true if all characters shall be encoded using additional,
     *           generated encodings.
     * @return a Map of PSResource instances representing all defined fonts (key: font key)
     * @throws IOException in case of an I/O problem
     */
<<<<<<< HEAD
    private static Map writeFontDict(PSGenerator gen, FontInfo fontInfo, Map fonts,
            boolean encodeAllCharacters, PSEventProducer eventProducer) throws IOException {
=======
    private static Map writeFontDict(PSGenerator gen, FontInfo fontInfo,
            Map<String, Typeface> fonts, boolean encodeAllCharacters) throws IOException {
>>>>>>> 347387b3
        gen.commentln("%FOPBeginFontDict");

        Map fontResources = new java.util.HashMap();
        for (String key : fonts.keySet()) {
            Typeface tf = getTypeFace(fontInfo, fonts, key);
            PSResource fontRes = new PSResource(PSResource.TYPE_FONT, tf.getEmbedFontName());
            PSFontResource fontResource = embedFont(gen, tf, fontRes, eventProducer);
            fontResources.put(key, fontResource);

            if (tf instanceof SingleByteFont) {
                SingleByteFont sbf = (SingleByteFont)tf;

                if (encodeAllCharacters) {
                    sbf.encodeAllUnencodedCharacters();
                }

                for (int i = 0, c = sbf.getAdditionalEncodingCount(); i < c; i++) {
                    SingleByteEncoding encoding = sbf.getAdditionalEncoding(i);
                    defineEncoding(gen, encoding);
                    String postFix = "_" + (i + 1);
                    PSResource derivedFontRes;
                    if (tf.getFontType() == FontType.TRUETYPE
                            && sbf.getTrueTypePostScriptVersion() != PostScriptVersion.V2) {
                        derivedFontRes = defineDerivedTrueTypeFont(gen, eventProducer,
                                tf.getEmbedFontName(), tf.getEmbedFontName() + postFix, encoding,
                                sbf.getCMap());
                    } else {
                        derivedFontRes = defineDerivedFont(gen, tf.getEmbedFontName(),
                                tf.getEmbedFontName() + postFix, encoding.getName());
                    }
                    fontResources.put(key + postFix,
                            PSFontResource.createFontResource(derivedFontRes));
                }
            }
        }
        gen.commentln("%FOPEndFontDict");
        reencodeFonts(gen, fonts);
        return fontResources;
    }

    private static void reencodeFonts(PSGenerator gen, Map<String, Typeface> fonts)
            throws IOException {
        ResourceTracker tracker = gen.getResourceTracker();

        if (!tracker.isResourceSupplied(WINANSI_ENCODING_RESOURCE)) {
            //Only out Base 14 fonts still use that
            defineWinAnsiEncoding(gen);
        }
        gen.commentln("%FOPBeginFontReencode");

        //Rewrite font encodings
        for (String key : fonts.keySet()) {
            Typeface tf = fonts.get(key);
            if (tf instanceof LazyFont) {
                tf = ((LazyFont)tf).getRealFont();
                if (tf == null) {
                    continue;
                }
            }
            if (null == tf.getEncodingName()) {
                //ignore (ZapfDingbats and Symbol used to run through here, kept for safety reasons)
            } else if ("SymbolEncoding".equals(tf.getEncodingName())) {
                //ignore (no encoding redefinition)
            } else if ("ZapfDingbatsEncoding".equals(tf.getEncodingName())) {
                //ignore (no encoding redefinition)
            } else {
                if (tf instanceof Base14Font) {
                    //Our Base 14 fonts don't use the default encoding
                    redefineFontEncoding(gen, tf.getEmbedFontName(), tf.getEncodingName());
                } else if (tf instanceof SingleByteFont) {
                    SingleByteFont sbf = (SingleByteFont)tf;
                    if (!sbf.isUsingNativeEncoding()) {
                        //Font has been configured to use an encoding other than the default one
                        redefineFontEncoding(gen, tf.getEmbedFontName(), tf.getEncodingName());
                    }
                }
            }
        }
        gen.commentln("%FOPEndFontReencode");
    }

    private static Typeface getTypeFace(FontInfo fontInfo, Map<String, Typeface> fonts,
            String key) {
        Typeface tf = fonts.get(key);
        if (tf instanceof LazyFont) {
            tf = ((LazyFont)tf).getRealFont();
        }
        if (tf == null) {
            //This is to avoid an NPE if a malconfigured font is in the configuration but not
            //used in the document. If it were used, we wouldn't get this far.
            String fallbackKey = fontInfo.getInternalFontKey(Font.DEFAULT_FONT);
            tf = fonts.get(fallbackKey);
        }
        return tf;
    }

    private static PSFontResource embedFont(PSGenerator gen, Typeface tf, PSResource fontRes,
            PSEventProducer eventProducer) throws IOException {
        boolean embeddedFont = false;
        FontType fontType = tf.getFontType();
        PSFontResource fontResource = null;
        if (fontType == FontType.TYPE1 || fontType == FontType.TRUETYPE
                || fontType == FontType.TYPE0) {
            if (tf instanceof CustomFont) {
                CustomFont cf = (CustomFont)tf;
                if (isEmbeddable(cf)) {
                    InputStream in = getInputStreamOnFont(gen, cf);
                    if (in != null) {
                        if (fontType == FontType.TYPE0) {
                            if (gen.embedIdentityH()) {
                                checkPostScriptLevel3(gen, eventProducer);
                                /*
                                 * First CID-keyed font to be embedded; add
                                 * %%IncludeResource: comment for ProcSet CIDInit.
                                 */
                                gen.includeProcsetCIDInitResource();
                            }
                            PSResource cidFontResource = embedType2CIDFont(gen,
                                    (MultiByteFont) tf, in);
                            fontResource = PSFontResource.createFontResource(fontRes,
                                    gen.getProcsetCIDInitResource(),
                                    gen.getIdentityHCMapResource(),
                                    cidFontResource);
                        }
                        gen.writeDSCComment(DSCConstants.BEGIN_RESOURCE,
                                fontRes);
                        if (fontType == FontType.TYPE1) {
                            embedType1Font(gen, in);
                            fontResource = PSFontResource.createFontResource(fontRes);
                        } else if (fontType == FontType.TRUETYPE) {
                            embedTrueTypeFont(gen, (SingleByteFont) tf, in);
                            fontResource = PSFontResource.createFontResource(fontRes);
                        } else {
                            composeType0Font(gen, (MultiByteFont) tf, in);
                        }
                        gen.writeDSCComment(DSCConstants.END_RESOURCE);
                        gen.getResourceTracker().registerSuppliedResource(fontRes);
                        embeddedFont = true;
                    } else {
                        gen.commentln("%WARNING: Could not embed font: " + cf.getEmbedFontName());
                        log.warn("Font " + cf.getEmbedFontName() + " is marked as supplied in the"
                                + " PostScript file but could not be embedded!");
                    }
                }
            }
        }
        if (!embeddedFont) {
            gen.writeDSCComment(DSCConstants.INCLUDE_RESOURCE, fontRes);
            fontResource = PSFontResource.createFontResource(fontRes);
        }
        return fontResource;
    }

    private static void checkPostScriptLevel3(PSGenerator gen, PSEventProducer eventProducer) {
        if (gen.getPSLevel() < 3) {
            if (eventProducer != null) {
                eventProducer.postscriptLevel3Needed(gen);
            } else {
                throw new IllegalStateException("PostScript Level 3 is"
                        + " required to use TrueType fonts,"
                        + " configured level is "
                        + gen.getPSLevel());
            }
        }
    }

    private static void embedTrueTypeFont(PSGenerator gen,
            SingleByteFont font, InputStream fontStream) throws IOException {
        /* See Adobe Technical Note #5012, "The Type 42 Font Format Specification" */
        gen.commentln("%!PS-TrueTypeFont-65536-65536-1"); // TODO TrueType & font versions
        gen.writeln("11 dict begin");
        createType42DictionaryEntries(gen, font, fontStream, font.getCMap());
        gen.writeln("FontName currentdict end definefont pop");
    }

    private static void createType42DictionaryEntries(PSGenerator gen, CustomFont font,
            InputStream fontStream, BFEntry[] cmap) throws IOException {
        gen.write("/FontName /");
        gen.write(font.getEmbedFontName());
        gen.writeln(" def");
        gen.writeln("/PaintType 0 def");
        gen.writeln("/FontMatrix [1 0 0 1 0 0] def");
        writeFontBBox(gen, font);
        gen.writeln("/FontType 42 def");
        gen.writeln("/Encoding 256 array");
        gen.writeln("0 1 255{1 index exch/.notdef put}for");
        boolean buildCharStrings;
        if (font.getFontType() == FontType.TYPE0) {
            //"/Encoding" is required but ignored for CID fonts
            //so we keep it minimal to save space
            buildCharStrings = false;
        } else {
            buildCharStrings = true;
            for (int i = 0; i < Glyphs.WINANSI_ENCODING.length; i++) {
                gen.write("dup ");
                gen.write(i);
                gen.write(" /");
                String glyphName = Glyphs.charToGlyphName(Glyphs.WINANSI_ENCODING[i]);
                if (glyphName.equals("")) {
                    gen.write(Glyphs.NOTDEF);
                } else {
                    gen.write(glyphName);
                }
                gen.writeln(" put");
            }
        }
        gen.writeln("readonly def");
        gen.write("/sfnts[");
        /*
         * Store the font file in an array of hex-encoded strings. Strings are limited to
         * 65535 characters, string will start with a newline, 2 characters are needed to
         * hex-encode each byte, one newline character will be added every 40 bytes, each
         * string should start at a 4-byte boundary
         * => buffer size = floor((65535 - 1) * 40 / 81 / 4) * 4
         * TODO this is not robust: depends on how often ASCIIHexOutputStream adds a newline
         */
        // TODO does not follow Technical Note #5012's requirements:
        // "strings must begin at TrueType table boundaries, or at individual glyph
        // boundaries within the glyf table."
        // There may be compatibility issues with older PostScript interpreters
        byte[] buffer = new byte[32360];
        int readCount;
        while ((readCount = fontStream.read(buffer)) > 0) {
            ASCIIHexOutputStream hexOut = new ASCIIHexOutputStream(gen.getOutputStream());
            gen.writeln("<");
            hexOut.write(buffer, 0, readCount);
            gen.write("> ");
        }
        gen.writeln("]def");
        gen.write("/CharStrings ");
        if (buildCharStrings) {
            int charCount = 1; //1 for .notdef
            for (BFEntry entry : cmap) {
                charCount += entry.getUnicodeEnd() - entry.getUnicodeStart() + 1;
            }
            gen.write(charCount);
        } else {
            gen.write(1);
        }
        gen.writeln(" dict dup begin");
        gen.write("/");
        gen.write(Glyphs.NOTDEF);
        gen.writeln(" 0 def"); // .notdef always has to be at index 0
        if (buildCharStrings) {
            //Only performed in singly-byte mode, ignored for CID fonts

            for (BFEntry entry : cmap) {
                int glyphIndex = entry.getGlyphStartIndex();
                for (int ch = entry.getUnicodeStart(); ch <= entry.getUnicodeEnd(); ch++) {
                    char ch16 = (char)ch; //TODO Handle Unicode characters beyond 16bit
                    String glyphName = Glyphs.charToGlyphName(ch16);

                    if ("".equals(glyphName)) {
                        glyphName = "u" + Integer.toHexString(ch).toUpperCase();
                    }
                    gen.write("/");
                    gen.write(glyphName);
                    gen.write(" ");
                    gen.write(glyphIndex);
                    gen.writeln(" def");

                    glyphIndex++;
                }
            }
        }
        gen.writeln("end readonly def");
    }

    private static int getGlyphIndex(char c, BFEntry[] cmap) {
        for (BFEntry entry : cmap) {
            if (entry.getUnicodeStart() <= c && c <= entry.getUnicodeEnd()) {
                return entry.getGlyphStartIndex() + c - entry.getUnicodeStart();
            }
        }
        return 0;
    }

    private static void composeType0Font(PSGenerator gen, MultiByteFont font,
            InputStream fontStream) throws IOException {
        String psName = font.getEmbedFontName();
        gen.write("/");
        gen.write(psName);
        gen.write(" /Identity-H [/");
        gen.write(psName);
        gen.writeln("] composefont pop");
    }

    private static PSResource embedType2CIDFont(final PSGenerator gen,
            MultiByteFont font, InputStream fontStream) throws IOException {
        assert font.getCIDType() == CIDFontType.CIDTYPE2;

        String psName = font.getEmbedFontName();
        gen.write("%%BeginResource: CIDFont ");
        gen.writeln(psName);

        gen.write("%%Title: (");
        gen.write(psName);
        gen.writeln(" Adobe Identity 0)");

        gen.writeln("%%Version: 1"); // TODO use font revision?
        gen.writeln("/CIDInit /ProcSet findresource begin");
        gen.writeln("20 dict begin");

        gen.write("/CIDFontName /");
        gen.write(psName);
        gen.writeln(" def");

        gen.writeln("/CIDFontVersion 1 def"); // TODO same as %%Version above

        gen.write("/CIDFontType ");
        gen.write(font.getCIDType().getValue());
        gen.writeln(" def");

        gen.writeln("/CIDSystemInfo 3 dict dup begin");
        gen.writeln("  /Registry (Adobe) def");
        gen.writeln("  /Ordering (Identity) def");
        gen.writeln("  /Supplement 0 def");
        gen.writeln("end def");

        // TODO UIDBase (and UIDOffset in CMap) necessary if PostScript Level 1 & 2
        // interpreters are to be supported
        // (Level 1: with composite font extensions; Level 2: those that do not offer
        // native mode support for CID-keyed fonts)

        // TODO XUID (optional but strongly recommended)

        // TODO /FontInfo

        gen.write("/CIDCount ");
        CIDSubset cidSubset = font.getCIDSubset();
        int subsetSize = cidSubset.getSubsetSize();
        gen.write(subsetSize);
        gen.writeln(" def");
        gen.writeln("/GDBytes 2 def"); // TODO always 2?
        gen.writeln("/CIDMap [<");
        int colCount = 0;
        int lineCount = 1;
        for (int cid = 0; cid < subsetSize; cid++) {
            if (colCount++ == 20) {
                gen.newLine();
                colCount = 1;
                if (lineCount++ == 800) {
                    gen.writeln("> <");
                    lineCount = 1;
                }
            }
            String gid = HexEncoder.encode(cid, 4);
            gen.write(gid);
        }
        gen.writeln(">] def");

        //Create tables for subset
        TTFSubSetFile subset = new TTFSubSetFile();
        TTFSubSetFile.GlyphHandler glyphHandler = new TTFSubSetFile.GlyphHandler() {

            public void addGlyph(byte[] glyphData) throws IOException {
                ASCIIHexOutputStream hexOut = new ASCIIHexOutputStream(gen.getOutputStream());
                gen.writeln("<");
                hexOut.write(glyphData);
                gen.writeln(">");
            }
        };
        gen.writeln("/GlyphDirectory [");
        FontFileReader reader = new FontFileReader(fontStream);
        byte[] subsetFont = subset.toPostScriptSubset(reader,
                             font.getTTCName(), font.getUsedGlyphs(), glyphHandler);
        gen.writeln("] def");

        InputStream subsetInput = new java.io.ByteArrayInputStream(subsetFont);
        createType42DictionaryEntries(gen, font, subsetInput, new BFEntry[0]);
        gen.writeln("CIDFontName currentdict end /CIDFont defineresource pop");
        gen.writeln("end");
        gen.writeln("%%EndResource");
        PSResource cidFontResource = new PSResource(PSResource.TYPE_CIDFONT, psName);
        gen.getResourceTracker().registerSuppliedResource(cidFontResource);
        return cidFontResource;
    }

    private static void writeFontBBox(PSGenerator gen, CustomFont font) throws IOException {
        int[] bbox = font.getFontBBox();
        gen.write("/FontBBox[");
        for (int i = 0; i < 4; i++) {
            gen.write(" ");
            gen.write(bbox[i]);
        }
        gen.writeln(" ] def");
    }

    private static boolean isEmbeddable(CustomFont font) {
        return font.isEmbeddable();
    }

    private static InputStream getInputStreamOnFont(PSGenerator gen, CustomFont font)
                throws IOException {
        if (isEmbeddable(font)) {
            Source source = font.getEmbedFileSource();
            if (source == null && font.getEmbedResourceName() != null) {
                source = new StreamSource(PSFontUtils.class
                        .getResourceAsStream(font.getEmbedResourceName()));
            }
            if (source == null) {
                return null;
            }
            InputStream in = null;
            if (source instanceof StreamSource) {
                in = ((StreamSource) source).getInputStream();
            }
            if (in == null && source.getSystemId() != null) {
                try {
                    in = new java.net.URL(source.getSystemId()).openStream();
                } catch (MalformedURLException e) {
                    new FileNotFoundException(
                            "File not found. URL could not be resolved: "
                                    + e.getMessage());
                }
            }
            if (in == null) {
                return null;
            }
            //Make sure the InputStream is decorated with a BufferedInputStream
            if (!(in instanceof java.io.BufferedInputStream)) {
                in = new java.io.BufferedInputStream(in);
            }
            return in;
        } else {
            return null;
        }
    }

    /**
     * Determines the set of fonts that will be supplied with the PS file and registers them
     * with the resource tracker. All the fonts that are being processed are returned as a Map.
     * @param resTracker the resource tracker
     * @param fontInfo available fonts
     * @param fonts the set of fonts to work with
     * @return a Map of PSResource instances representing all defined fonts (key: font key)
     */
    public static Map determineSuppliedFonts(ResourceTracker resTracker,
            FontInfo fontInfo, Map<String, Typeface> fonts) {
        Map fontResources = new java.util.HashMap();
        for (String key : fonts.keySet()) {
            Typeface tf = getTypeFace(fontInfo, fonts, key);
            PSResource fontRes = new PSResource("font", tf.getEmbedFontName());
            fontResources.put(key, fontRes);
            FontType fontType = tf.getFontType();
            if (fontType == FontType.TYPE1 || fontType == FontType.TRUETYPE
                    || fontType == FontType.TYPE0) {
                if (tf instanceof CustomFont) {
                    CustomFont cf = (CustomFont)tf;
                    if (isEmbeddable(cf)) {
                        if (fontType == FontType.TYPE0) {
                            resTracker.registerSuppliedResource(
                                    new PSResource(PSResource.TYPE_CIDFONT, tf.getEmbedFontName()));
                            resTracker.registerSuppliedResource(
                                    new PSResource(PSResource.TYPE_CMAP, "Identity-H"));
                        }
                        resTracker.registerSuppliedResource(fontRes);
                    }
                    if (tf instanceof SingleByteFont) {
                        SingleByteFont sbf = (SingleByteFont)tf;
                        for (int i = 0, c = sbf.getAdditionalEncodingCount(); i < c; i++) {
                            SingleByteEncoding encoding = sbf.getAdditionalEncoding(i);
                            PSResource encodingRes = new PSResource(
                                    PSResource.TYPE_ENCODING, encoding.getName());
                            resTracker.registerSuppliedResource(encodingRes);
                            PSResource derivedFontRes = new PSResource(
                                    PSResource.TYPE_FONT, tf.getEmbedFontName() + "_" + (i + 1));
                            resTracker.registerSuppliedResource(derivedFontRes);
                        }
                    }
                }
            }
        }
        return fontResources;
    }

    /**
     * Defines the single-byte encoding for use in PostScript files.
     * @param gen the PostScript generator
     * @param encoding the single-byte encoding
     * @return the PSResource instance that represents the encoding
     * @throws IOException In case of an I/O problem
     */
    public static PSResource defineEncoding(PSGenerator gen, SingleByteEncoding encoding)
            throws IOException {
        PSResource res = new PSResource(PSResource.TYPE_ENCODING, encoding.getName());
        gen.writeDSCComment(DSCConstants.BEGIN_RESOURCE, res);
        gen.writeln("/" + encoding.getName() + " [");
        String[] charNames = encoding.getCharNameMap();
        for (int i = 0; i < 256; i++) {
            if (i > 0) {
                if ((i % 5) == 0) {
                    gen.newLine();
                } else {
                    gen.write(" ");
                }
            }
            String glyphname = null;
            if (i < charNames.length) {
                glyphname = charNames[i];
            }
            if (glyphname == null || "".equals(glyphname)) {
                glyphname = Glyphs.NOTDEF;
            }
            gen.write("/");
            gen.write(glyphname);
        }
        gen.newLine();
        gen.writeln("] def");
        gen.writeDSCComment(DSCConstants.END_RESOURCE);
        gen.getResourceTracker().registerSuppliedResource(res);
        return res;
    }

    /**
     * Derives a new font based on an existing font with a given encoding. The encoding must
     * have been registered before.
     * @param gen the PostScript generator
     * @param baseFontName the font name of the font to derive from
     * @param fontName the font name of the new font to be define
     * @param encoding the new encoding (must be predefined in the PS file)
     * @return the PSResource representing the derived font
     * @throws IOException In case of an I/O problem
     */
    public static PSResource defineDerivedFont
        (PSGenerator gen, String baseFontName, String fontName, String encoding)
        throws IOException {
        PSResource res = new PSResource(PSResource.TYPE_FONT, fontName);
        gen.writeDSCComment(DSCConstants.BEGIN_RESOURCE, res);
        gen.commentln("%XGCDependencies: font " + baseFontName);
        gen.commentln("%XGC+ encoding " + encoding);
        gen.writeln("/" + baseFontName + " findfont");
        gen.writeln("dup length dict begin");
        gen.writeln("  {1 index /FID ne {def} {pop pop} ifelse} forall");
        gen.writeln("  /Encoding " + encoding + " def");
        gen.writeln("  currentdict");
        gen.writeln("end");
        gen.writeln("/" + fontName + " exch definefont pop");
        gen.writeDSCComment(DSCConstants.END_RESOURCE);
        gen.getResourceTracker().registerSuppliedResource(res);
        return res;
    }

    private static PSResource defineDerivedTrueTypeFont(PSGenerator gen,
            PSEventProducer eventProducer, String baseFontName, String fontName,
            SingleByteEncoding encoding, BFEntry[] cmap) throws IOException {
        checkPostScriptLevel3(gen, eventProducer);
        PSResource res = new PSResource(PSResource.TYPE_FONT, fontName);
        gen.writeDSCComment(DSCConstants.BEGIN_RESOURCE, res);
        gen.commentln("%XGCDependencies: font " + baseFontName);
        gen.commentln("%XGC+ encoding " + encoding.getName());
        gen.writeln("/" + baseFontName + " findfont");
        gen.writeln("dup length dict begin");
        gen.writeln("  {1 index /FID ne {def} {pop pop} ifelse} forall");
        gen.writeln("  /Encoding " + encoding.getName() + " def");

        gen.writeln("  /CharStrings 256 dict dup begin");
        String[] charNameMap = encoding.getCharNameMap();
        char[] unicodeCharMap = encoding.getUnicodeCharMap();
        assert charNameMap.length == unicodeCharMap.length;
        for (int i = 0; i < charNameMap.length; i++) {
            String glyphName = charNameMap[i];
            gen.write("    /");
            gen.write(glyphName);
            gen.write(" ");
            if (glyphName.equals(".notdef")) {
                gen.write(0);
            } else {
                gen.write(getGlyphIndex(unicodeCharMap[i], cmap));
            }
            gen.writeln(" def");
        }
        gen.writeln("  end readonly def");

        gen.writeln("  currentdict");
        gen.writeln("end");
        gen.writeln("/" + fontName + " exch definefont pop");
        gen.writeDSCComment(DSCConstants.END_RESOURCE);
        gen.getResourceTracker().registerSuppliedResource(res);
        return res;
    }

}<|MERGE_RESOLUTION|>--- conflicted
+++ resolved
@@ -30,7 +30,6 @@
 
 import org.apache.commons.logging.Log;
 import org.apache.commons.logging.LogFactory;
-<<<<<<< HEAD
 
 import org.apache.xmlgraphics.fonts.Glyphs;
 import org.apache.xmlgraphics.ps.DSCConstants;
@@ -40,8 +39,6 @@
 import org.apache.xmlgraphics.util.io.ASCIIHexOutputStream;
 
 import org.apache.fop.fonts.BFEntry;
-=======
->>>>>>> 347387b3
 import org.apache.fop.fonts.Base14Font;
 import org.apache.fop.fonts.CIDFontType;
 import org.apache.fop.fonts.CIDSubset;
@@ -54,18 +51,10 @@
 import org.apache.fop.fonts.SingleByteEncoding;
 import org.apache.fop.fonts.SingleByteFont;
 import org.apache.fop.fonts.Typeface;
-<<<<<<< HEAD
 import org.apache.fop.fonts.truetype.FontFileReader;
 import org.apache.fop.fonts.truetype.TTFSubSetFile;
 import org.apache.fop.fonts.truetype.TTFFile.PostScriptVersion;
 import org.apache.fop.util.HexEncoder;
-=======
-import org.apache.xmlgraphics.fonts.Glyphs;
-import org.apache.xmlgraphics.ps.DSCConstants;
-import org.apache.xmlgraphics.ps.PSGenerator;
-import org.apache.xmlgraphics.ps.PSResource;
-import org.apache.xmlgraphics.ps.dsc.ResourceTracker;
->>>>>>> 347387b3
 
 /**
  * Utility code for font handling in PostScript.
@@ -115,16 +104,9 @@
      * @return a Map of PSResource instances representing all defined fonts (key: font key)
      * @throws IOException in case of an I/O problem
      */
-<<<<<<< HEAD
-    public static Map writeFontDict(PSGenerator gen, FontInfo fontInfo, Map fonts,
+    public static Map writeFontDict(PSGenerator gen, FontInfo fontInfo, Map<String, Typeface> fonts,
             PSEventProducer eventProducer) throws IOException {
         return writeFontDict(gen, fontInfo, fonts, false, eventProducer);
-=======
-    public static Map writeFontDict(PSGenerator gen, FontInfo fontInfo,
-            Map<String, Typeface> fonts)
-                throws IOException {
-        return writeFontDict(gen, fontInfo, fonts, false);
->>>>>>> 347387b3
     }
 
     /**
@@ -137,13 +119,8 @@
      * @return a Map of PSResource instances representing all defined fonts (key: font key)
      * @throws IOException in case of an I/O problem
      */
-<<<<<<< HEAD
-    private static Map writeFontDict(PSGenerator gen, FontInfo fontInfo, Map fonts,
+    private static Map writeFontDict(PSGenerator gen, FontInfo fontInfo, Map<String, Typeface> fonts,
             boolean encodeAllCharacters, PSEventProducer eventProducer) throws IOException {
-=======
-    private static Map writeFontDict(PSGenerator gen, FontInfo fontInfo,
-            Map<String, Typeface> fonts, boolean encodeAllCharacters) throws IOException {
->>>>>>> 347387b3
         gen.commentln("%FOPBeginFontDict");
 
         Map fontResources = new java.util.HashMap();
