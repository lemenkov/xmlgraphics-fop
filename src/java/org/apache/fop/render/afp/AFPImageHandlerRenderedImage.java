/*
 * Licensed to the Apache Software Foundation (ASF) under one or more
 * contributor license agreements.  See the NOTICE file distributed with
 * this work for additional information regarding copyright ownership.
 * The ASF licenses this file to You under the Apache License, Version 2.0
 * (the "License"); you may not use this file except in compliance with
 * the License.  You may obtain a copy of the License at
 *
 *      http://www.apache.org/licenses/LICENSE-2.0
 *
 * Unless required by applicable law or agreed to in writing, software
 * distributed under the License is distributed on an "AS IS" BASIS,
 * WITHOUT WARRANTIES OR CONDITIONS OF ANY KIND, either express or implied.
 * See the License for the specific language governing permissions and
 * limitations under the License.
 */

/* $Id$ */

package org.apache.fop.render.afp;

<<<<<<< HEAD
import java.awt.Rectangle;
=======
import java.awt.image.ColorModel;
>>>>>>> bb61ea86
import java.awt.image.RenderedImage;
import java.io.IOException;

import org.apache.commons.io.output.ByteArrayOutputStream;
<<<<<<< HEAD

import org.apache.xmlgraphics.image.loader.Image;
=======
import org.apache.commons.logging.Log;
import org.apache.commons.logging.LogFactory;

>>>>>>> bb61ea86
import org.apache.xmlgraphics.image.loader.ImageFlavor;
import org.apache.xmlgraphics.image.loader.impl.ImageRendered;
import org.apache.xmlgraphics.ps.ImageEncodingHelper;
import org.apache.xmlgraphics.util.MimeConstants;

import org.apache.fop.afp.AFPDataObjectInfo;
import org.apache.fop.afp.AFPImageObjectInfo;
import org.apache.fop.afp.AFPObjectAreaInfo;
import org.apache.fop.afp.AFPPaintingState;
<<<<<<< HEAD
import org.apache.fop.render.ImageHandler;
import org.apache.fop.render.RenderingContext;
=======
import org.apache.fop.util.BitmapImageUtil;
>>>>>>> bb61ea86

/**
 * PDFImageHandler implementation which handles RenderedImage instances.
 */
public class AFPImageHandlerRenderedImage extends AFPImageHandler implements ImageHandler {

    /** logging instance */
    private static Log log = LogFactory.getLog(AFPImageHandlerRenderedImage.class);

    private static final ImageFlavor[] FLAVORS = new ImageFlavor[] {
        ImageFlavor.BUFFERED_IMAGE,
        ImageFlavor.RENDERED_IMAGE
    };

    /** {@inheritDoc} */
    public AFPDataObjectInfo generateDataObjectInfo(
            AFPRendererImageInfo rendererImageInfo) throws IOException {
        AFPImageObjectInfo imageObjectInfo
            = (AFPImageObjectInfo)super.generateDataObjectInfo(rendererImageInfo);

        AFPRendererContext rendererContext
            = (AFPRendererContext)rendererImageInfo.getRendererContext();
        AFPInfo afpInfo = rendererContext.getInfo();
        AFPPaintingState paintingState = afpInfo.getPaintingState();
        ImageRendered imageRendered = (ImageRendered) rendererImageInfo.img;

        updateDataObjectInfo(imageObjectInfo, paintingState, imageRendered);
        return imageObjectInfo;
    }

    private AFPDataObjectInfo updateDataObjectInfo(AFPImageObjectInfo imageObjectInfo,
            AFPPaintingState paintingState, ImageRendered imageRendered)
            throws IOException {

        int resolution = paintingState.getResolution();

        imageObjectInfo.setMimeType(MimeConstants.MIME_AFP_IOCA_FS45);
        imageObjectInfo.setDataHeightRes(resolution);
        imageObjectInfo.setDataWidthRes(resolution);

        RenderedImage renderedImage = imageRendered.getRenderedImage();

        int dataHeight = renderedImage.getHeight();
        imageObjectInfo.setDataHeight(dataHeight);

        int dataWidth = renderedImage.getWidth();
        imageObjectInfo.setDataWidth(dataWidth);

<<<<<<< HEAD
        //TODO This needs to be improved: Buffering whole images in memory is bad.
        //Images with fewer bits per pixel than the required output format are unnecessarily
        //increased in size (extreme case: 1-bit images are blown up to 24 bits if color is
        //enabled). For grayscale output, encoding is even a two-step process which
        //needs to be streamlined to a single step. The resulting bitmap is then still buffered
        //in memory. To reduce AFP file size, investigate using a compression scheme.
        //Currently, all image data is uncompressed.
=======
        int maxPixelSize = paintingState.getBitsPerPixel();
        if (paintingState.isColorImages()) {
            maxPixelSize *= 3; //RGB only at the moment
        }

        ColorModel cm = renderedImage.getColorModel();
        if (log.isTraceEnabled()) {
            log.trace("ColorModel: " + cm);
        }
        int pixelSize = cm.getPixelSize();
        if (cm.hasAlpha()) {
            pixelSize -= 8;
        }
        //TODO Add support for CMYK images

        byte[] imageData = null;
>>>>>>> bb61ea86
        ByteArrayOutputStream baos = new ByteArrayOutputStream();
        boolean allowDirectEncoding = true;
        if (allowDirectEncoding && pixelSize <= maxPixelSize) {
            //Attempt to encode without resampling the image
            ImageEncodingHelper helper = new ImageEncodingHelper(renderedImage);
            ColorModel encodedColorModel = helper.getEncodedColorModel();
            boolean directEncode = true;
            if (helper.getEncodedColorModel().getPixelSize() > maxPixelSize) {
                directEncode = false; //pixel size needs to be reduced
            }
            if (BitmapImageUtil.getColorIndexSize(renderedImage) > 2) {
                directEncode = false; //Lookup tables are not implemented, yet
            }
            if (directEncode) {
                log.debug("Encoding image directly...");
                imageObjectInfo.setBitsPerPixel(encodedColorModel.getPixelSize());
                if (BitmapImageUtil.isMonochromeImage(renderedImage)
                        && !BitmapImageUtil.isZeroBlack(renderedImage)) {
                    log.trace("set subtractive mode");
                    imageObjectInfo.setSubtractive(true);
                }

                helper.encode(baos);
                imageData = baos.toByteArray();
            }
        }
        if (imageData == null) {
            log.debug("Encoding image via RGB...");
            //Convert image to 24bit RGB
            ImageEncodingHelper.encodeRenderedImageAsRGB(renderedImage, baos);
            imageData = baos.toByteArray();

            boolean colorImages = paintingState.isColorImages();
            imageObjectInfo.setColor(colorImages);

            // convert to grayscale
            if (!colorImages) {
                log.debug("Converting RGB image to grayscale...");
                baos.reset();
                int bitsPerPixel = paintingState.getBitsPerPixel();
                imageObjectInfo.setBitsPerPixel(bitsPerPixel);
                //TODO this should be done off the RenderedImage to avoid buffering the
                //intermediate 24bit image
                ImageEncodingHelper.encodeRGBAsGrayScale(
                      imageData, dataWidth, dataHeight, bitsPerPixel, baos);
                imageData = baos.toByteArray();
            }
        }

        imageObjectInfo.setData(imageData);

        // set object area info
        AFPObjectAreaInfo objectAreaInfo = imageObjectInfo.getObjectAreaInfo();
        objectAreaInfo.setWidthRes(resolution);
        objectAreaInfo.setHeightRes(resolution);

        return imageObjectInfo;
    }

    /** {@inheritDoc} */
    protected AFPDataObjectInfo createDataObjectInfo() {
        return new AFPImageObjectInfo();
    }

    /** {@inheritDoc} */
    public int getPriority() {
        return 300;
    }

    /** {@inheritDoc} */
    public Class getSupportedImageClass() {
        return ImageRendered.class;
    }

    /** {@inheritDoc} */
    public ImageFlavor[] getSupportedImageFlavors() {
        return FLAVORS;
    }

    /** {@inheritDoc} */
    public void handleImage(RenderingContext context, Image image, Rectangle pos)
            throws IOException {
        AFPRenderingContext afpContext = (AFPRenderingContext)context;

        AFPImageObjectInfo imageObjectInfo = (AFPImageObjectInfo)createDataObjectInfo();

        // set resource information
        setResourceInformation(imageObjectInfo,
                image.getInfo().getOriginalURI(),
                afpContext.getForeignAttributes());

        // Positioning
        imageObjectInfo.setObjectAreaInfo(createObjectAreaInfo(afpContext.getPaintingState(), pos));

        // Image content
        ImageRendered imageRend = (ImageRendered)image;
        updateDataObjectInfo(imageObjectInfo, afpContext.getPaintingState(), imageRend);

        // Create image
        afpContext.getResourceManager().createObject(imageObjectInfo);
    }

    /** {@inheritDoc} */
    public boolean isCompatible(RenderingContext targetContext, Image image) {
        return (image == null || image instanceof ImageRendered)
            && targetContext instanceof AFPRenderingContext;
    }

}<|MERGE_RESOLUTION|>--- conflicted
+++ resolved
@@ -19,23 +19,16 @@
 
 package org.apache.fop.render.afp;
 
-<<<<<<< HEAD
 import java.awt.Rectangle;
-=======
 import java.awt.image.ColorModel;
->>>>>>> bb61ea86
 import java.awt.image.RenderedImage;
 import java.io.IOException;
 
 import org.apache.commons.io.output.ByteArrayOutputStream;
-<<<<<<< HEAD
-
-import org.apache.xmlgraphics.image.loader.Image;
-=======
 import org.apache.commons.logging.Log;
 import org.apache.commons.logging.LogFactory;
 
->>>>>>> bb61ea86
+import org.apache.xmlgraphics.image.loader.Image;
 import org.apache.xmlgraphics.image.loader.ImageFlavor;
 import org.apache.xmlgraphics.image.loader.impl.ImageRendered;
 import org.apache.xmlgraphics.ps.ImageEncodingHelper;
@@ -45,12 +38,9 @@
 import org.apache.fop.afp.AFPImageObjectInfo;
 import org.apache.fop.afp.AFPObjectAreaInfo;
 import org.apache.fop.afp.AFPPaintingState;
-<<<<<<< HEAD
 import org.apache.fop.render.ImageHandler;
 import org.apache.fop.render.RenderingContext;
-=======
 import org.apache.fop.util.BitmapImageUtil;
->>>>>>> bb61ea86
 
 /**
  * PDFImageHandler implementation which handles RenderedImage instances.
@@ -99,15 +89,9 @@
         int dataWidth = renderedImage.getWidth();
         imageObjectInfo.setDataWidth(dataWidth);
 
-<<<<<<< HEAD
-        //TODO This needs to be improved: Buffering whole images in memory is bad.
-        //Images with fewer bits per pixel than the required output format are unnecessarily
-        //increased in size (extreme case: 1-bit images are blown up to 24 bits if color is
-        //enabled). For grayscale output, encoding is even a two-step process which
-        //needs to be streamlined to a single step. The resulting bitmap is then still buffered
-        //in memory. To reduce AFP file size, investigate using a compression scheme.
+        //TODO To reduce AFP file size, investigate using a compression scheme.
         //Currently, all image data is uncompressed.
-=======
+
         int maxPixelSize = paintingState.getBitsPerPixel();
         if (paintingState.isColorImages()) {
             maxPixelSize *= 3; //RGB only at the moment
@@ -124,7 +108,6 @@
         //TODO Add support for CMYK images
 
         byte[] imageData = null;
->>>>>>> bb61ea86
         ByteArrayOutputStream baos = new ByteArrayOutputStream();
         boolean allowDirectEncoding = true;
         if (allowDirectEncoding && pixelSize <= maxPixelSize) {
