/*
 * Licensed to the Apache Software Foundation (ASF) under one or more
 * contributor license agreements.  See the NOTICE file distributed with
 * this work for additional information regarding copyright ownership.
 * The ASF licenses this file to You under the Apache License, Version 2.0
 * (the "License"); you may not use this file except in compliance with
 * the License.  You may obtain a copy of the License at
 *
 *      http://www.apache.org/licenses/LICENSE-2.0
 *
 * Unless required by applicable law or agreed to in writing, software
 * distributed under the License is distributed on an "AS IS" BASIS,
 * WITHOUT WARRANTIES OR CONDITIONS OF ANY KIND, either express or implied.
 * See the License for the specific language governing permissions and
 * limitations under the License.
 */

/* $Id$ */

package org.apache.fop.render.afp;

import java.awt.Color;
import java.awt.Dimension;
import java.awt.Graphics2D;
import java.awt.Paint;
import java.awt.Point;
import java.awt.Rectangle;
import java.awt.geom.AffineTransform;
import java.awt.geom.Area;
import java.awt.geom.Ellipse2D;
import java.awt.geom.GeneralPath;
import java.awt.geom.Rectangle2D;
import java.io.IOException;
<<<<<<< HEAD
import java.security.MessageDigest;
=======
import java.net.URI;
import java.net.URISyntaxException;
>>>>>>> 015538e0
import java.util.Map;

import org.w3c.dom.Document;

import org.apache.commons.logging.Log;
import org.apache.commons.logging.LogFactory;

import org.apache.xmlgraphics.image.loader.Image;
import org.apache.xmlgraphics.image.loader.ImageException;
import org.apache.xmlgraphics.image.loader.ImageInfo;
import org.apache.xmlgraphics.image.loader.ImageProcessingHints;
import org.apache.xmlgraphics.image.loader.ImageSessionContext;
import org.apache.xmlgraphics.image.loader.ImageSize;
import org.apache.xmlgraphics.image.loader.impl.ImageGraphics2D;
import org.apache.xmlgraphics.java2d.Graphics2DImagePainter;

import org.apache.fop.afp.AFPBorderPainter;
import org.apache.fop.afp.AFPObjectAreaInfo;
import org.apache.fop.afp.AFPPaintingState;
import org.apache.fop.afp.AFPResourceInfo;
import org.apache.fop.afp.AFPUnitConverter;
import org.apache.fop.afp.AbstractAFPPainter;
import org.apache.fop.afp.BorderPaintingInfo;
import org.apache.fop.afp.DataStream;
import org.apache.fop.afp.RectanglePaintingInfo;
import org.apache.fop.afp.fonts.AFPFont;
import org.apache.fop.afp.fonts.AFPFontAttributes;
import org.apache.fop.afp.fonts.AFPPageFonts;
import org.apache.fop.afp.fonts.CharacterSet;
import org.apache.fop.afp.modca.AbstractPageObject;
import org.apache.fop.afp.modca.PresentationTextObject;
import org.apache.fop.afp.ptoca.PtocaBuilder;
import org.apache.fop.afp.ptoca.PtocaProducer;
import org.apache.fop.afp.util.DefaultFOPResourceAccessor;
import org.apache.fop.afp.util.ResourceAccessor;
import org.apache.fop.fonts.Font;
import org.apache.fop.fonts.FontInfo;
import org.apache.fop.fonts.FontTriplet;
<<<<<<< HEAD
import org.apache.fop.render.ImageHandlerUtil;
=======
import org.apache.fop.fonts.Typeface;
>>>>>>> 015538e0
import org.apache.fop.render.RenderingContext;
import org.apache.fop.render.intermediate.AbstractIFPainter;
import org.apache.fop.render.intermediate.BorderPainter;
import org.apache.fop.render.intermediate.IFContext;
import org.apache.fop.render.intermediate.IFException;
import org.apache.fop.render.intermediate.IFState;
import org.apache.fop.render.intermediate.IFUtil;
import org.apache.fop.traits.BorderProps;
import org.apache.fop.traits.RuleStyle;
import org.apache.fop.util.CharUtilities;

/**
 * IFPainter implementation that produces AFP (MO:DCA).
 */
public class AFPPainter extends AbstractIFPainter {




    //** logging instance */
    private static Log log = LogFactory.getLog(AFPPainter.class);

    private static final int X = 0;
    private static final int Y = 1;

    private final AFPDocumentHandler documentHandler;

    /** the border painter */
    private final AFPBorderPainterAdapter borderPainter;
    /** the rectangle painter */
    private final AbstractAFPPainter rectanglePainter;

    /** unit converter */
    private final AFPUnitConverter unitConv;

    /**
     * Default constructor.
     * @param documentHandler the parent document handler
     */
    public AFPPainter(AFPDocumentHandler documentHandler) {
        super();
        this.documentHandler = documentHandler;
        this.state = IFState.create();

        this.borderPainter = new AFPBorderPainterAdapter(
                new AFPBorderPainter(getPaintingState(), getDataStream()), this, documentHandler);
        this.rectanglePainter = documentHandler.createRectanglePainter();
        this.unitConv = getPaintingState().getUnitConverter();
    }

    /** {@inheritDoc} */
    @Override
    protected IFContext getContext() {
        return this.documentHandler.getContext();
    }

    FontInfo getFontInfo() {
        return this.documentHandler.getFontInfo();
    }

    AFPPaintingState getPaintingState() {
        return this.documentHandler.getPaintingState();
    }

    DataStream getDataStream() {
        return this.documentHandler.getDataStream();
    }

    /** {@inheritDoc} */
    public void startViewport(AffineTransform transform, Dimension size, Rectangle clipRect)
    throws IFException {
        //AFP doesn't support clipping, so we treat viewport like a group
        //this is the same code as for startGroup()
        try {
            saveGraphicsState();
            concatenateTransformationMatrix(transform);
        } catch (IOException ioe) {
            throw new IFException("I/O error in startViewport()", ioe);
        }
    }

    /** {@inheritDoc} */
    public void endViewport() throws IFException {
        try {
            restoreGraphicsState();
        } catch (IOException ioe) {
            throw new IFException("I/O error in endViewport()", ioe);
        }
    }

    private void concatenateTransformationMatrix(AffineTransform at) {
        if (!at.isIdentity()) {
            getPaintingState().concatenate(at);
        }
    }

    /** {@inheritDoc} */
    public void startGroup(AffineTransform transform) throws IFException {
        try {
            saveGraphicsState();
            concatenateTransformationMatrix(transform);
        } catch (IOException ioe) {
            throw new IFException("I/O error in startGroup()", ioe);
        }
    }

    /** {@inheritDoc} */
    public void endGroup() throws IFException {
        try {
            restoreGraphicsState();
        } catch (IOException ioe) {
            throw new IFException("I/O error in endGroup()", ioe);
        }
    }

    /** {@inheritDoc} */
    @Override
    protected Map createDefaultImageProcessingHints(ImageSessionContext sessionContext) {
        Map hints = super.createDefaultImageProcessingHints(sessionContext);

        //AFP doesn't support alpha channels
        hints.put(ImageProcessingHints.TRANSPARENCY_INTENT,
                ImageProcessingHints.TRANSPARENCY_INTENT_IGNORE);
        return hints;
    }

    /** {@inheritDoc} */
    @Override
    protected RenderingContext createRenderingContext() {
        AFPRenderingContext renderingContext = new AFPRenderingContext(
                getUserAgent(),
                documentHandler.getResourceManager(),
                getPaintingState(),
                getFontInfo(),
                getContext().getForeignAttributes());
        return renderingContext;
    }

    /** {@inheritDoc} */
    public void drawImage(String uri, Rectangle rect) throws IFException {
        PageSegmentDescriptor pageSegment = documentHandler.getPageSegmentNameFor(uri);

        if (pageSegment != null) {
            float[] srcPts = {rect.x, rect.y};
            int[] coords = unitConv.mpts2units(srcPts);
            int width = Math.round(unitConv.mpt2units(rect.width));
            int height = Math.round(unitConv.mpt2units(rect.height));

            getDataStream().createIncludePageSegment(pageSegment.getName(),
                    coords[X], coords[Y], width, height);

            //Do we need to embed an external page segment?
            if (pageSegment.getURI() != null) {
                ResourceAccessor accessor = new DefaultFOPResourceAccessor (
                        documentHandler.getUserAgent(), null, null);
                try {
                    URI resourceUri = new URI(pageSegment.getURI());
                    documentHandler.getResourceManager().createIncludedResourceFromExternal(
                            pageSegment.getName(), resourceUri, accessor);

                } catch (URISyntaxException urie) {
                    throw new IFException("Could not handle resource url"
                            + pageSegment.getURI(), urie);
                } catch (IOException ioe) {
                    throw new IFException("Could not handle resource" + pageSegment.getURI(), ioe);
                }
            }

        } else {
            drawImageUsingURI(uri, rect);
        }
    }

    /** {@inheritDoc} */
    protected void drawImage(Image image, Rectangle rect,
            RenderingContext context, boolean convert, Map additionalHints)
    throws IOException, ImageException {


        AFPRenderingContext afpContext = (AFPRenderingContext)context;

        AFPResourceInfo resourceInfo = AFPImageHandler.createResourceInformation(
                image.getInfo().getOriginalURI(),
                afpContext.getForeignAttributes());

        //Check if the image is cached before processing it again
        if (afpContext.getResourceManager().isObjectCached(resourceInfo)) {

            AFPObjectAreaInfo areaInfo = AFPImageHandler.createObjectAreaInfo(
                    afpContext.getPaintingState(), rect);

            afpContext.getResourceManager().includeCachedObject(resourceInfo, areaInfo);

        } else {
            super.drawImage(image, rect, context, convert, additionalHints);
        }

    }

    /** {@inheritDoc} */
    public void drawImage(Document doc, Rectangle rect) throws IFException {
        drawImageUsingDocument(doc, rect);
    }

    /** {@inheritDoc} */
    public void clipRect(Rectangle rect) throws IFException {
        //Not supported!
    }

    private float toPoint(int mpt) {
        return mpt / 1000f;
    }

    /** {@inheritDoc} */
    public void fillRect(Rectangle rect, Paint fill) throws IFException {
        if (fill == null) {
            return;
        }
        if (rect.width != 0 && rect.height != 0) {
            if (fill instanceof Color) {
                getPaintingState().setColor((Color)fill);
            } else {
                throw new UnsupportedOperationException("Non-Color paints NYI");
            }
            RectanglePaintingInfo rectanglePaintInfo = new RectanglePaintingInfo(
                    toPoint(rect.x), toPoint(rect.y), toPoint(rect.width), toPoint(rect.height));
            try {
                rectanglePainter.paint(rectanglePaintInfo);
            } catch (IOException ioe) {
                throw new IFException("IO error while painting rectangle", ioe);
            }
        }
    }

    /** {@inheritDoc} */
<<<<<<< HEAD
    public void drawBorderRect(Rectangle rect, BorderProps before, BorderProps after,
            BorderProps start, BorderProps end, Color innerBackgroundColor) throws IFException {
        if (before != null || after != null || start != null || end != null) {
            try {
                this.borderPainter.drawBorders(rect, before, after, start, end,
                        innerBackgroundColor);
            } catch (IFException ife) {
                throw new IFException("Error while painting borders", ife);
=======
    @Override
    public void drawBorderRect(Rectangle rect, BorderProps top, BorderProps bottom,
            BorderProps left, BorderProps right) throws IFException {
        if (top != null || bottom != null || left != null || right != null) {
            try {
                this.borderPainter.drawBorders(rect, top, bottom, left, right);
            } catch (IOException ife) {
                throw new IFException("IO error while painting borders", ife);
>>>>>>> 015538e0
            }
        }
    }


    //TODO Try to resolve the name-clash between the AFPBorderPainter in the afp package
    //and this one. Not done for now to avoid a lot of re-implementation and code duplication.

    private static class AFPBorderPainterAdapter extends BorderPainter {

<<<<<<< HEAD

        private final class BorderImagePainter implements Graphics2DImagePainter {
            private final double esf;
            private final Rectangle borderRect;
            private final BorderProps bpsStart;
            private final BorderProps bpsEnd;
            private final BorderProps bpsBefore;
            private final BorderProps bpsAfter;
            private final boolean[] roundCorner;
            private final Color innerBackgroundColor;

            /* TODO represent border related parameters in a class */
            private BorderImagePainter(double esf, Rectangle borderRect,
                    BorderProps bpsStart, BorderProps bpsEnd,
                    BorderProps bpsBefore, BorderProps bpsAfter,
                    boolean[] roundCorner, Color innerBackgroundColor) {
                this.esf = esf;
                this.borderRect = borderRect;
                this.bpsStart = bpsStart;
                this.bpsBefore = bpsBefore;
                this.roundCorner = roundCorner;
                this.bpsEnd = bpsEnd;
                this.bpsAfter = bpsAfter;
                this.innerBackgroundColor = innerBackgroundColor;
            }

            public void paint(Graphics2D g2d, Rectangle2D area) {

                //background
                Area background = new Area(area);
                Area cornerRegion = new Area();
                Area[] cornerBorder
                        = new Area[]{new Area(), new Area(), new Area(), new Area()};

                if (roundCorner[BEFORE_START]) {

                    AffineTransform transform =  new AffineTransform();
                    int beforeRadius = (int)(esf * bpsBefore.getRadiusStart());
                    int startRadius = (int)(esf * bpsStart.getRadiusStart());

                    int beforeWidth = bpsBefore.width;
                    int startWidth = bpsStart.width;
                    int corner = BEFORE_START;

                    background.subtract(makeCornerClip(beforeRadius, startRadius,
                            transform));

                    Area clip = new Area(new Rectangle(0, 0, startRadius, beforeRadius));
                    clip.transform(transform);
                    cornerRegion.add(clip);

                    cornerBorder[BEFORE].add(makeCornerBorderBPD(beforeRadius,
                                    startRadius, beforeWidth, startWidth, transform));

                    cornerBorder[START].add(makeCornerBorderIPD(beforeRadius,
                            startRadius, beforeWidth, startWidth, transform));
                }

                if (roundCorner[BEFORE_END]) {
                    AffineTransform transform
                            = new AffineTransform(-1, 0, 0, 1, borderRect.width, 0);

                    int beforeRadius = (int)(esf * bpsBefore.getRadiusEnd());
                    int startRadius = (int)(esf * bpsEnd.getRadiusStart());

                    int beforeWidth = bpsBefore.width;
                    int startWidth = bpsEnd.width;
                    int corner = BEFORE_END;

                    background.subtract(makeCornerClip(beforeRadius, startRadius,
                            transform));

                    Area clip = new Area(new Rectangle(0, 0, startRadius, beforeRadius));
                    clip.transform(transform);
                    cornerRegion.add(clip);

                    cornerBorder[BEFORE].add(makeCornerBorderBPD(beforeRadius,
                                    startRadius, beforeWidth, startWidth, transform));

                    cornerBorder[END].add(makeCornerBorderIPD(beforeRadius,
                            startRadius, beforeWidth, startWidth, transform));
                }

                if (roundCorner[AFTER_END]) {
                    AffineTransform transform = new AffineTransform(-1, 0, 0, -1,
                            borderRect.width, borderRect.height);

                    int beforeRadius = (int)(esf * bpsAfter.getRadiusEnd());
                    int startRadius = (int)(esf * bpsEnd.getRadiusEnd());

                    int beforeWidth = bpsAfter.width;
                    int startWidth = bpsEnd.width;
                    int corner = AFTER_END;

                    background.subtract(makeCornerClip(beforeRadius, startRadius,
                            transform));

                    Area clip = new Area(new Rectangle(0, 0, startRadius, beforeRadius));
                    clip.transform(transform);
                    cornerRegion.add(clip);

                    cornerBorder[AFTER].add(makeCornerBorderBPD(beforeRadius,
                            startRadius, beforeWidth, startWidth, transform));
                    cornerBorder[END].add(makeCornerBorderIPD(beforeRadius,
                            startRadius, beforeWidth, startWidth, transform));
                }

                if (roundCorner[AFTER_START]) {
                    AffineTransform transform
                            = new AffineTransform(1, 0, 0, -1, 0, borderRect.height);

                    int beforeRadius = (int)(esf * bpsAfter.getRadiusStart());
                    int startRadius = (int)(esf * bpsStart.getRadiusEnd());

                    int beforeWidth = bpsAfter.width;
                    int startWidth = bpsStart.width;
                    int corner = AFTER_START;

                    background.subtract(makeCornerClip(beforeRadius, startRadius,
                            transform));

                    Area clip = new Area(new Rectangle(0, 0, startRadius, beforeRadius));
                    clip.transform(transform);
                    cornerRegion.add(clip);

                    cornerBorder[AFTER].add(makeCornerBorderBPD(beforeRadius,
                                    startRadius, beforeWidth, startWidth, transform));
                    cornerBorder[START].add(makeCornerBorderIPD(beforeRadius,
                            startRadius, beforeWidth, startWidth, transform));
                }

                g2d.setColor(innerBackgroundColor);
                g2d.fill(background);

                //paint the borders
                //TODO refactor to repeating code into method
                if (bpsBefore != null && bpsBefore.width > 0) {
                    GeneralPath borderPath = new GeneralPath();
                    borderPath.moveTo(0, 0);
                    borderPath.lineTo(borderRect.width, 0);
                    borderPath.lineTo(
                            borderRect.width - (bpsEnd == null ? 0 : bpsEnd.width),
                            bpsBefore.width);
                    borderPath.lineTo(bpsStart == null ? 0 : bpsStart.width, bpsBefore.width);

                    Area border = new Area(borderPath);

                    border.subtract(cornerRegion);

                    g2d.setColor(bpsBefore.color);
                    g2d.fill(border);
                    g2d.fill(cornerBorder[BEFORE]);
                }

                if (bpsEnd != null && bpsEnd.width > 0) {
                    GeneralPath borderPath = new GeneralPath();
                    borderPath.moveTo(borderRect.width, 0);
                    borderPath.lineTo(borderRect.width, borderRect.height);
                    borderPath.lineTo(
                            borderRect.width - bpsEnd.width,
                            borderRect.height - (bpsAfter == null ? 0 : bpsAfter.width));
                    borderPath.lineTo(
                            borderRect.width - bpsEnd.width,
                            bpsBefore == null ? 0 : bpsBefore.width);

                    Area border = new Area(borderPath);

                    border.subtract(cornerRegion);

                    g2d.setColor(bpsEnd.color);
                    g2d.fill(border);
                    g2d.fill(cornerBorder[END]);
                }

                if (bpsAfter != null && bpsAfter.width > 0) {
                    GeneralPath borderPath = new GeneralPath();
                    borderPath.moveTo(0, borderRect.height);
                    borderPath.lineTo(borderRect.width, borderRect.height);
                    borderPath.lineTo(
                            borderRect.width - (bpsEnd == null ? 0 : bpsEnd.width),
                            borderRect.height - bpsAfter.width);
                    borderPath.lineTo(
                            bpsStart == null ? 0 : bpsStart.width,
                            borderRect.height - bpsAfter.width);
                    Area border = new Area(borderPath);

                    border.subtract(cornerRegion);

                    g2d.setColor(bpsAfter.color);
                    g2d.fill(border);
                    g2d.fill(cornerBorder[AFTER]);
                }

                if (bpsStart != null && bpsStart.width > 0) {

                    GeneralPath borderPath = new GeneralPath();
                    borderPath.moveTo(bpsStart.width,
                            bpsBefore == null ? 0 : bpsBefore.width);
                    borderPath.lineTo(bpsStart.width,
                            borderRect.height - (bpsAfter == null ? 0 : bpsAfter.width));
                    borderPath.lineTo(0, borderRect.height);
                    borderPath.lineTo(0, 0);

                    Area border = new Area(borderPath);

                    border.subtract(cornerRegion);

                    g2d.setColor(bpsStart.color);
                    g2d.fill(border);
                    g2d.fill(cornerBorder[START]);
                }
            }

            public Dimension getImageSize() {
                return borderRect.getSize();
            }
        }

        public static final String CORNER_MODE_PROPERTY = "fop.round-corners.afp";
        public static final String MODE_SEPERATE = "seperate";
        public static final String MODE_ALL_IN_ONE = "all-in-one";
        public static final String MODE_DEFAULT = "all-in-one";

        private AFPBorderPainter delegate;
        private final AFPPainter painter;
        private final AFPDocumentHandler documentHandler;
=======
        private final AFPBorderPainter delegate;
>>>>>>> 015538e0

        public AFPBorderPainterAdapter(AFPBorderPainter borderPainter, AFPPainter painter,
                AFPDocumentHandler documentHandler) {
            this.delegate = borderPainter;
            this.painter = painter;
            this.documentHandler = documentHandler;
        }

        public void drawBorders(final Rectangle borderRect,
                final BorderProps bpsBefore, final BorderProps bpsAfter,
                final BorderProps bpsStart, final BorderProps bpsEnd, Color innerBackgroundColor)
                throws IFException {

            if (isRoundedCornersSupported()) {
                if (MODE_SEPERATE.equals(System.getProperty(CORNER_MODE_PROPERTY))) {
                    try {
                        drawRectangularBorders(borderRect, bpsBefore, bpsAfter, bpsStart, bpsEnd);
                    } catch (IOException ioe) {
                        throw new IFException("Error drawing border", ioe);
                    }
                    drawSeperateRoundedCorners(borderRect, bpsBefore, bpsAfter, bpsStart, bpsEnd,
                            innerBackgroundColor);
                } else {
                    drawRoundedCorners(borderRect, bpsBefore, bpsAfter, bpsStart, bpsEnd,
                            innerBackgroundColor);
                }
            } else {
                try {
                    drawRectangularBorders(borderRect, bpsBefore, bpsAfter, bpsStart, bpsEnd);
                } catch (IOException ioe) {
                    throw new IFException("Error drawing border", ioe);
                }
            }
        }

        private boolean isModeSeperate() {
            return (MODE_SEPERATE.equals(System.getProperty(CORNER_MODE_PROPERTY, MODE_DEFAULT)));
        }

        private boolean isModeAllInOne() {
            return (MODE_ALL_IN_ONE.equals(System.getProperty(CORNER_MODE_PROPERTY, MODE_DEFAULT)));
        }

        private boolean isBackgroundRequired(BorderProps bpsBefore, BorderProps bpsAfter,
                BorderProps bpsStart, BorderProps bpsEnd) {

            boolean rtn = !(isRoundedCornersSupported() && isModeAllInOne()
                    && hasRoundedCorners(bpsBefore,  bpsAfter,
                     bpsStart,  bpsEnd));
            return rtn;
        }

        private boolean hasRoundedCorners( final BorderProps bpsBefore, final BorderProps bpsAfter,
                final BorderProps bpsStart, final BorderProps bpsEnd) {

            return ((bpsStart == null ? false : bpsStart.getRadiusStart() > 0)
                        && (bpsBefore == null ? false : bpsBefore.getRadiusStart() > 0))
                || ((bpsBefore == null ? false : bpsBefore.getRadiusEnd() > 0)
                        && (bpsEnd == null ? false : bpsEnd.getRadiusStart() > 0))
                || ((bpsEnd == null ? false : bpsEnd.getRadiusEnd() > 0)
                        && (bpsAfter == null ? false : bpsAfter.getRadiusEnd() > 0))
                        || ((bpsAfter == null ? false : bpsAfter.getRadiusStart() > 0)
                        && (bpsStart == null ? false : bpsStart.getRadiusEnd() > 0));
        }

        private void drawSeperateRoundedCorners(final Rectangle borderRect,
                final BorderProps bpsBefore, final BorderProps bpsAfter,
                final BorderProps bpsStart, final BorderProps bpsEnd,
                final Color innerBackgroundColor)
                    throws IFException {

            double esf = cornerScaleFactor(borderRect.width, borderRect.height,
                    bpsBefore,  bpsAfter,
                    bpsStart,  bpsEnd);

            if (bpsBefore != null && bpsStart != null) {
                int beforeRadiusStart = (int)(esf *  bpsBefore.getRadiusStart());
                int startRadiusStart = (int)(esf *  bpsStart.getRadiusStart());

                Rectangle area = new Rectangle(borderRect.x, borderRect.y,
                        startRadiusStart,  beforeRadiusStart);

                drawCorner(BEFORE_START, area, bpsBefore, bpsStart,
                        beforeRadiusStart, startRadiusStart, innerBackgroundColor);
            }

            if (bpsEnd != null && bpsBefore != null) {
                int endRadiusStart = (int)(esf *  bpsEnd.getRadiusStart());
                int beforeRadiusEnd = (int)(esf *  bpsBefore.getRadiusEnd());
                Rectangle area = new Rectangle(borderRect.x + borderRect.width - endRadiusStart,
                        borderRect.y, endRadiusStart,  beforeRadiusEnd);

                drawCorner(BEFORE_END, area, bpsBefore, bpsEnd,
                        beforeRadiusEnd, endRadiusStart, innerBackgroundColor);
            }


            if (bpsEnd != null && bpsAfter != null) {
                int endRadiusEnd = (int)(esf *  bpsEnd.getRadiusEnd());
                int afterRadiusEnd = (int)(esf *  bpsAfter.getRadiusEnd());

                Rectangle area = new Rectangle(borderRect.x + borderRect.width - endRadiusEnd,
                        borderRect.y + borderRect.height - afterRadiusEnd,
                        endRadiusEnd,   afterRadiusEnd);

                drawCorner(AFTER_END, area, bpsAfter, bpsEnd,
                        afterRadiusEnd, endRadiusEnd, innerBackgroundColor);

            }

            if (bpsStart != null && bpsAfter != null) {
                int startRadiusEnd = (int)(esf *  bpsStart.getRadiusEnd());
                int afterRadiusStart = (int)(esf *  bpsAfter.getRadiusStart());
                Rectangle area = new Rectangle(borderRect.x ,
                        borderRect.y + borderRect.height - afterRadiusStart,
                        startRadiusEnd, afterRadiusStart);

                drawCorner(AFTER_START, area, bpsAfter, bpsStart,
                        afterRadiusStart, startRadiusEnd, innerBackgroundColor);
            }
        }

        private void drawRoundedCorners(final Rectangle borderRect,
                final BorderProps bpsBefore, final BorderProps bpsAfter,
                final BorderProps bpsStart, final BorderProps bpsEnd,
                final Color innerBackgroundColor)
        throws IFException {


            final double esf = cornerScaleFactor(borderRect.width, borderRect.height,
                    bpsBefore,  bpsAfter,
                    bpsStart,  bpsEnd);

            final boolean[] roundCorner = new boolean[]{
                    bpsBefore != null  && bpsStart != null
                        && bpsBefore.getRadiusStart() > 0
                        && bpsStart.getRadiusStart() > 0
                        && bpsBefore.mode != BorderProps.COLLAPSE_OUTER
                        && bpsStart.mode != BorderProps.COLLAPSE_OUTER,
                    bpsEnd != null && bpsBefore != null
                        && bpsEnd.getRadiusStart() > 0
                        && bpsBefore.getRadiusEnd() > 0
                        && bpsEnd.mode != BorderProps.COLLAPSE_OUTER
                        && bpsBefore.mode != BorderProps.COLLAPSE_OUTER,
                    bpsEnd != null && bpsAfter != null
                        && bpsEnd.getRadiusEnd() > 0
                        && bpsAfter.getRadiusEnd() > 0
                        && bpsEnd.mode != BorderProps.COLLAPSE_OUTER
                        && bpsAfter.mode != BorderProps.COLLAPSE_OUTER,
                    bpsStart != null && bpsAfter != null
                        && bpsStart.getRadiusEnd() > 0
                        && bpsAfter.getRadiusStart() > 0
                        && bpsStart.mode != BorderProps.COLLAPSE_OUTER
                        && bpsAfter.mode != BorderProps.COLLAPSE_OUTER
                   };


            if (!roundCorner[BEFORE_START] && !roundCorner[BEFORE_END]
                        && !roundCorner[AFTER_END] && !roundCorner[AFTER_START]) {
                try {
                    drawRectangularBorders(borderRect, bpsBefore, bpsAfter, bpsStart, bpsEnd);
                } catch (IOException ioe) {
                    throw new IFException("IO error drawing borders", ioe);
                }
                return;
            }

            String areaKey = makeKey(borderRect,
                    bpsBefore, bpsEnd, bpsAfter,
                    bpsStart, innerBackgroundColor);

            Graphics2DImagePainter painter = null;
            String name = documentHandler.getCachedRoundedCorner(areaKey);

            if (name == null) {

                name = documentHandler.cacheRoundedCorner(areaKey);

                painter = new BorderImagePainter(esf, borderRect,
                        bpsStart, bpsEnd, bpsBefore, bpsAfter,
                        roundCorner, innerBackgroundColor);
            }
            paintCornersAsBitmap(painter, borderRect, name);
        }


        private Area makeCornerClip(final int beforeRadius, final int startRadius,
                 final AffineTransform transform) {

            Rectangle clipR = new Rectangle(0, 0, startRadius, beforeRadius);

            Area clip = new Area(clipR);

            Ellipse2D.Double e = new  Ellipse2D.Double();
            e.x = 0;
            e.y = 0;
            e.width = 2 * startRadius;
            e.height = 2 * beforeRadius;

            clip.subtract(new Area(e));

            clip.transform(transform);
            return clip;
        }


        private Area makeCornerBorderBPD(final int beforeRadius, final int startRadius,
                final int beforeWidth, final int startWidth, final AffineTransform transform) {

            Rectangle clipR = new Rectangle(0, 0, startRadius, beforeRadius);

            Ellipse2D.Double e = new  Ellipse2D.Double();
            e.x = 0;
            e.y = 0;
            e.width = 2 * startRadius;
            e.height = 2 * beforeRadius;

            Ellipse2D.Double i = new  Ellipse2D.Double();
            i.x = startWidth;
            i.y = beforeWidth;
            i.width = 2 * (startRadius - startWidth);
            i.height = 2 * (beforeRadius - beforeWidth);

            Area clip = new Area(e);
            clip.subtract(new Area(i));
            clip.intersect(new Area(clipR));

            GeneralPath cut = new GeneralPath();
            cut.moveTo(0, 0);
            float borderWidthRatio = ((float)beforeWidth) / startWidth;
            if (beforeWidth * startRadius > startWidth * beforeRadius) {
                cut.lineTo(startRadius, borderWidthRatio * startRadius);
                cut.lineTo(startRadius, 0);

            } else {
                cut.lineTo(startRadius, borderWidthRatio * startRadius);
                cut.lineTo(startRadius, 0);
            }

            clip.intersect(new Area(cut));
            clip.transform(transform);
            return clip;
        }


        private Area makeCornerBorderIPD(final int beforeRadius, final int startRadius,
                final int beforeWidth, final int startWidth, final AffineTransform transform) {

            Rectangle clipR = new Rectangle(0, 0, startRadius, beforeRadius);


            Ellipse2D.Double e = new  Ellipse2D.Double();
            e.x = 0;
            e.y = 0;
            e.width = 2 * startRadius;
            e.height = 2 * beforeRadius;

            Ellipse2D.Double i = new  Ellipse2D.Double();
            i.x = startWidth;
            i.y = beforeWidth;
            i.width = 2 * (startRadius - startWidth);
            i.height = 2 * (beforeRadius - beforeWidth);

            Area clip = new Area(e);
            clip.subtract(new Area(i));
            clip.intersect(new Area(clipR));

            GeneralPath cut = new GeneralPath();
            cut.moveTo(0, 0);
            float borderWidthRatio = ((float)beforeWidth) / startWidth;
            if (beforeWidth * startRadius > startWidth * beforeRadius) {
                cut.lineTo(startRadius, borderWidthRatio * startRadius);
                cut.lineTo(startRadius, 0);

            } else {
                cut.lineTo(startRadius, borderWidthRatio * startRadius);
                cut.lineTo(startRadius, 0);
            }

            clip.subtract(new Area(cut));
            clip.transform(transform);
            return clip;
        }

        /* TODO collect  parameters in a useful structure */
        private void paintCorner(final Graphics2D g2d, final int beforeWidth,
                final int startWidth, final  int beforeRadius,
                final int startRadius, final Color innerBackgroundColor,
                final Color beforeColor, final Color startColor) {

            //Draw the before-srart corner
            Ellipse2D.Double inner = new  Ellipse2D.Double();
            inner.x = startWidth;
            inner.y = beforeWidth;
            inner.width =  2 * (startRadius - startWidth);
            inner.height =  2 * (beforeRadius - beforeWidth);

            Ellipse2D.Double outer = new  Ellipse2D.Double();
            outer.x = 0;
            outer.y = 0;
            outer.width =   2 * (startRadius);
            outer.height =  2 * (beforeRadius);

            Area border = new Area(outer);
            border.subtract(new Area(inner));

            GeneralPath afterCut = new GeneralPath();
            GeneralPath beforeCut = new GeneralPath();
            afterCut.moveTo(0, 0);
            beforeCut.moveTo(0, 0);
            float borderWidthRatio = ((float)beforeWidth) / startWidth;
            if (beforeWidth * startRadius > startWidth * beforeRadius) {
                afterCut.lineTo(startRadius, borderWidthRatio * startRadius);
                beforeCut.lineTo(1f / borderWidthRatio * beforeRadius, beforeRadius);

                afterCut.lineTo(startRadius, 0);
                beforeCut.lineTo(0, beforeRadius);
            } else {
                afterCut.lineTo(startRadius, (borderWidthRatio * startRadius));
                beforeCut.lineTo(1f / borderWidthRatio * beforeRadius, beforeRadius);

                afterCut.lineTo(startRadius, 0);
                beforeCut.lineTo(0, beforeRadius);

            }

            //start
            g2d.setColor(startColor);
            g2d.fill(border);

            //before
            border = new Area(outer);
            border.subtract(new Area(inner));
            border.subtract(new Area(beforeCut));

            //start
            g2d.setColor(beforeColor);
            g2d.fill(border);

            //paint background
            if (innerBackgroundColor == null) {
                g2d.setColor(Color.white);
              //  log.warn("No background color set");

            } else {
                g2d.setColor(innerBackgroundColor);
            }

            g2d.fill(inner);
        }


        private void drawCorner(final int corner, final Rectangle area,
                final BorderProps before, final BorderProps start,
                final int beforeRadius, final int startRadius, final Color innerBackground)
                throws IFException {

            if (beforeRadius > 0 && startRadius > 0) {
                String cornerKey = makeCornerKey(corner, before, start,
                        beforeRadius, startRadius, innerBackground);

                Graphics2DImagePainter painter = null;

                String name = documentHandler.getCachedRoundedCorner(cornerKey);

                //  If the corner is not in the cache we construct a Graphics2DImagePainter
                //  that paints the corner
                if (name == null) {
                    //Cache the name
                    name = documentHandler.cacheRoundedCorner(cornerKey);

                    // create the Graphics2DImagePainter
                    painter = new Graphics2DImagePainter() {
                        public void paint(Graphics2D g2d, Rectangle2D area) {

                            int beforeWidth = before.width;
                            int startWidth = start.width;

                            Color beforeColor = before.color;
                            Color startColor = start.color;

                            //No transformation
                            AffineTransform t;
                            switch(corner) {
                            case BEFORE_START:
                                //No transform required
                                break;
                            case BEFORE_END:
                                t = new AffineTransform(-1, 0, 0, 1, startRadius, 0);
                                g2d.transform(t);
                                break;
                            case AFTER_END:
                                t = new AffineTransform(-1, 0, 0, -1, startRadius, beforeRadius);
                                g2d.transform(t);
                                break;
                            case AFTER_START:
                                t = new AffineTransform(1, 0, 0, -1, 0, beforeRadius);
                                g2d.transform(t);
                                break;
                            default: break;
                            }

                            paintCorner(g2d, beforeWidth, startWidth,
                                    beforeRadius, startRadius, innerBackground,
                                    beforeColor,  startColor);
                        }

                        public Dimension getImageSize() {
                            return area.getSize();
                        }
                    };
                }
                paintCornersAsBitmap(painter, area, name);
            }
        }


        private String makeCornerKey(int corner, BorderProps beforeProps, BorderProps startProps,
                int beforeRadius, int startRadius, Color innerBackgroundColor) {

           return hash(new StringBuffer()
                   .append(corner)
                   .append(":")
                   .append(beforeRadius)
                   .append(":")
                   .append(startRadius)
                   .append(":")
                   .append(beforeProps.width)
                   .append(":")
                   .append(startProps.width)
                   .append(":")
                   .append(beforeProps.color)
                   .append(":")
                   .append(startProps.color)
                   .append(":")
                   .append(innerBackgroundColor)
                   .toString());
        }


        private String makeKey(Rectangle area, BorderProps beforeProps,
                BorderProps endProps, BorderProps afterProps, BorderProps startProps,
                 Color innerBackgroundColor) {

            return hash(new StringBuffer()
                    .append(area.width)
                    .append(":")
                    .append(area.height)
                    .append(":")
                    .append(beforeProps)
                    .append(":")
                    .append(endProps)
                    .append(":")
                    .append(afterProps)
                    .append(":")
                    .append(startProps)
                    .append(":")
                    .append(innerBackgroundColor)
                    .toString());
        }


        private String hash(String text) {

            MessageDigest md;
            try {
                md = MessageDigest.getInstance("MD5");
            } catch (Exception e) {
                throw new RuntimeException("Internal error", e);
            }

            byte[] result = md.digest(text.getBytes());

            StringBuffer sb = new StringBuffer();
            char[] digits = {'0', '1', '2', '3', '4', '5', '6',
                    '7', '8', '9', 'a', 'b', 'c', 'd', 'e', 'f'};
            for (int idx = 0; idx < 6; ++idx) {
              byte b = result[idx];
              sb.append(digits[(b & 0xf0) >> 4]);
              sb.append(digits[b & 0x0f]);
            }
            return sb.toString();
        }

        private void paintCornersAsBitmap(Graphics2DImagePainter painter,
                Rectangle boundingBox, String name) throws IFException {
            //TODO parameters ok?
            ImageInfo info = new ImageInfo(name, null);

            ImageSize size = new ImageSize();
            size.setSizeInMillipoints(boundingBox.width, boundingBox.height);

            //Use the foreign attributes map to set image handling hints
            Map map = new java.util.HashMap(2);
            map.put(AFPForeignAttributeReader.RESOURCE_NAME, name);
            map.put(AFPForeignAttributeReader.RESOURCE_LEVEL, "print-file");

            AFPRenderingContext context = (AFPRenderingContext)
                    this.painter.createRenderingContext(/*map*/);

            size.setResolution(context.getPaintingState().getResolution());
            size.calcPixelsFromSize();
            info.setSize(size);
            ImageGraphics2D img = new ImageGraphics2D(info, painter);

            Map hints = new java.util.HashMap();

            hints.put(ImageHandlerUtil.CONVERSION_MODE, ImageHandlerUtil.CONVERSION_MODE_BITMAP);
            hints.put("TARGET_RESOLUTION",
                    new Integer(context.getPaintingState().getResolution()));


            try {
                this.painter.drawImage(img, boundingBox, context, true, hints);
            } catch (IOException ioe) {
                throw new IFException(
                        "I/O error while painting corner using a bitmap", ioe);
            } catch (ImageException ie) {
                throw new IFException(
                        "Image error while painting corner using a bitmap", ie);
            }
        }

        @Override
        protected void clip() throws IOException {
            //not supported by AFP
        }

        @Override
        protected void closePath() throws IOException {
            //used for clipping only, so not implemented
        }

        @Override
        protected void moveTo(int x, int y) throws IOException {
            //used for clipping only, so not implemented
        }

        @Override
        protected void lineTo(int x, int y) throws IOException {
            //used for clipping only, so not implemented
        }

        @Override
        protected void saveGraphicsState() throws IOException {
            //used for clipping only, so not implemented
        }

        @Override
        protected void restoreGraphicsState() throws IOException {
            //used for clipping only, so not implemented
        }

        private float toPoints(int mpt) {
            return mpt / 1000f;
        }

        @Override
        protected void drawBorderLine(                           // CSOK: ParameterNumber
                int x1, int y1, int x2, int y2, boolean horz,
                boolean startOrBefore, int style, Color color) throws IOException {
            BorderPaintingInfo borderPaintInfo = new BorderPaintingInfo(
                    toPoints(x1), toPoints(y1), toPoints(x2), toPoints(y2),
                    horz, style, color);
            delegate.paint(borderPaintInfo);
        }

        @Override
        public void drawLine(Point start, Point end, int width, Color color, RuleStyle style)
        throws IOException {
            if (start.y != end.y) {
                //TODO Support arbitrary lines if necessary
                throw new UnsupportedOperationException(
                "Can only deal with horizontal lines right now");
            }

            //Simply delegates to drawBorderLine() as AFP line painting is not very sophisticated.
            int halfWidth = width / 2;
            drawBorderLine(start.x, start.y - halfWidth, end.x, start.y + halfWidth,
                    true, true, style.getEnumValue(), color);
        }


        protected void arcTo(double startAngle, double endAngle, int cx, int cy, int width,
                int height) throws IOException {
            throw new UnsupportedOperationException(
            "Can only deal with horizontal lines right now");

        }


        protected void changeCoords(double a, double b, double c, double d, double e, double f) {
            throw new UnsupportedOperationException(
            "Can only deal with horizontal lines right now");
        }

        protected void cubicBezierTo(int p1x, int p1y, int p2x, int p2y, int p3x, int p3y)
        throws IOException {
            throw new UnsupportedOperationException(
            "Cannot handle cubic Bezier");
        }

        protected void rotateCoordinates(double angle) throws IOException {
            throw new UnsupportedOperationException(
            "Cannot handle coordinate rotation");
        }

        protected void scaleCoordinates(float xScale, float yScale) throws IOException {
            throw new UnsupportedOperationException(
            "Cannot handle coordinate scaling");
        }

        protected void translateCoordinates(int xTranslate, int yTranslate) throws IOException {
            throw new UnsupportedOperationException(
            "Cannot handle coordinate  translation");
        }
    }

    /** {@inheritDoc} */
    @Override
    public void drawLine(Point start, Point end, int width, Color color, RuleStyle style)
    throws IFException {
        try {
            this.borderPainter.drawLine(start, end, width, color, style);
        } catch (IOException ioe) {
            throw new IFException("I/O error in drawLine()", ioe);
        }
    }

    /** {@inheritDoc} */
    public void drawText(                                        // CSOK: MethodLength
            int x, int y, final int letterSpacing, final int wordSpacing,
            final int[][] dp, final String text) throws IFException {
        final int fontSize = this.state.getFontSize();
        getPaintingState().setFontSize(fontSize);

        FontTriplet triplet = new FontTriplet(
                state.getFontFamily(), state.getFontStyle(), state.getFontWeight());
        //TODO Ignored: state.getFontVariant()
        String fontKey = getFontInfo().getInternalFontKey(triplet);
        if (fontKey == null) {
            triplet = new FontTriplet("any", Font.STYLE_NORMAL, Font.WEIGHT_NORMAL);
            fontKey = getFontInfo().getInternalFontKey(triplet);
        }

        // register font as necessary
        Map<String, Typeface> fontMetricMap = documentHandler.getFontInfo().getFonts();
        final AFPFont afpFont = (AFPFont)fontMetricMap.get(fontKey);
        final Font font = getFontInfo().getFontInstance(triplet, fontSize);
        AFPPageFonts pageFonts = getPaintingState().getPageFonts();
        AFPFontAttributes fontAttributes = pageFonts.registerFont(fontKey, afpFont, fontSize);

        final int fontReference = fontAttributes.getFontReference();

        final int[] coords = unitConv.mpts2units(new float[] {x, y} );

        final CharacterSet charSet = afpFont.getCharacterSet(fontSize);

        if (afpFont.isEmbeddable()) {
            try {
                documentHandler.getResourceManager().embedFont(afpFont, charSet);
            } catch (IOException ioe) {
                throw new IFException("Error while embedding font resources", ioe);
            }
        }

        AbstractPageObject page = getDataStream().getCurrentPage();
        PresentationTextObject pto = page.getPresentationTextObject();
        try {
            pto.createControlSequences(new PtocaProducer() {

                public void produce(PtocaBuilder builder) throws IOException {
                    Point p = getPaintingState().getPoint(coords[X], coords[Y]);
                    builder.setTextOrientation(getPaintingState().getRotation());
                    builder.absoluteMoveBaseline(p.y);
                    builder.absoluteMoveInline(p.x);

                    builder.setExtendedTextColor(state.getTextColor());
                    builder.setCodedFont((byte)fontReference);

                    int l = text.length();
                    int[] dx = IFUtil.convertDPToDX ( dp );
                    int dxl = (dx != null ? dx.length : 0);
                    StringBuffer sb = new StringBuffer();

                    if (dxl > 0 && dx[0] != 0) {
                        int dxu = Math.round(unitConv.mpt2units(dx[0]));
                        builder.relativeMoveInline(-dxu);
                    }

                    //Following are two variants for glyph placement.
                    //SVI does not seem to be implemented in the same way everywhere, so
                    //a fallback alternative is preserved here.
                    final boolean usePTOCAWordSpacing = true;
                    if (usePTOCAWordSpacing) {

                        int interCharacterAdjustment = 0;
                        if (letterSpacing != 0) {
                            interCharacterAdjustment = Math.round(unitConv.mpt2units(
                                    letterSpacing));
                        }
                        builder.setInterCharacterAdjustment(interCharacterAdjustment);

                        int spaceWidth = font.getCharWidth(CharUtilities.SPACE);
                        int fixedSpaceCharacterIncrement = Math.round(unitConv.mpt2units(
                                spaceWidth + letterSpacing));
                        int varSpaceCharacterIncrement = fixedSpaceCharacterIncrement;
                        if (wordSpacing != 0) {
                            varSpaceCharacterIncrement = Math.round(unitConv.mpt2units(
                                    spaceWidth + wordSpacing + letterSpacing));
                        }
                        builder.setVariableSpaceCharacterIncrement(varSpaceCharacterIncrement);

                        boolean fixedSpaceMode = false;

                        for (int i = 0; i < l; i++) {
                            char orgChar = text.charAt(i);
                            float glyphAdjust = 0;
                            if (CharUtilities.isFixedWidthSpace(orgChar)) {
                                flushText(builder, sb, charSet);
                                builder.setVariableSpaceCharacterIncrement(
                                        fixedSpaceCharacterIncrement);
                                fixedSpaceMode = true;
                                sb.append(CharUtilities.SPACE);
                                int charWidth = font.getCharWidth(orgChar);
                                glyphAdjust += (charWidth - spaceWidth);
                            } else {
                                if (fixedSpaceMode) {
                                    flushText(builder, sb, charSet);
                                    builder.setVariableSpaceCharacterIncrement(
                                            varSpaceCharacterIncrement);
                                    fixedSpaceMode = false;
                                }
                                char ch;
                                if (orgChar == CharUtilities.NBSPACE) {
                                    ch = ' '; //converted to normal space to allow word spacing
                                } else {
                                    ch = orgChar;
                                }
                                sb.append(ch);
                            }

                            if (i < dxl - 1) {
                                glyphAdjust += dx[i + 1];
                            }

                            if (glyphAdjust != 0) {
                                flushText(builder, sb, charSet);
                                int increment = Math.round(unitConv.mpt2units(glyphAdjust));
                                builder.relativeMoveInline(increment);
                            }
                        }
                    } else {
                        for (int i = 0; i < l; i++) {
                            char orgChar = text.charAt(i);
                            float glyphAdjust = 0;
                            if (CharUtilities.isFixedWidthSpace(orgChar)) {
                                sb.append(CharUtilities.SPACE);
                                int spaceWidth = font.getCharWidth(CharUtilities.SPACE);
                                int charWidth = font.getCharWidth(orgChar);
                                glyphAdjust += (charWidth - spaceWidth);
                            } else {
                                sb.append(orgChar);
                            }

                            if ((wordSpacing != 0) && CharUtilities.isAdjustableSpace(orgChar)) {
                                glyphAdjust += wordSpacing;
                            }
                            glyphAdjust += letterSpacing;
                            if (i < dxl - 1) {
                                glyphAdjust += dx[i + 1];
                            }

                            if (glyphAdjust != 0) {
                                flushText(builder, sb, charSet);
                                int increment = Math.round(unitConv.mpt2units(glyphAdjust));
                                builder.relativeMoveInline(increment);
                            }
                        }
                    }
                    flushText(builder, sb, charSet);
                }

                private void flushText(PtocaBuilder builder, StringBuffer sb,
                        final CharacterSet charSet) throws IOException {
                    if (sb.length() > 0) {
                        builder.addTransparentData(charSet.encodeChars(sb));
                        sb.setLength(0);
                    }
                }

            });
        } catch (IOException ioe) {
            throw new IFException("I/O error in drawText()", ioe);
        }
    }

    /**
     * Saves the graphics state of the rendering engine.
     * @throws IOException if an I/O error occurs
     */
    protected void saveGraphicsState() throws IOException {
        getPaintingState().save();
    }

    /**
     * Restores the last graphics state of the rendering engine.
     * @throws IOException if an I/O error occurs
     */
    protected void restoreGraphicsState() throws IOException {
        getPaintingState().restore();
    }


    /** {@inheritDoc} */
    public void clipBackground(Rectangle rect, BorderProps bpsBefore, BorderProps bpsAfter,
            BorderProps bpsStart, BorderProps bpsEnd) throws IFException {

      //not supported by AFP
    }

    /** {@inheritDoc} */
    public boolean isBackgroundRequired(BorderProps bpsBefore, BorderProps bpsAfter,
            BorderProps bpsStart, BorderProps bpsEnd) {
        return borderPainter.isBackgroundRequired( bpsBefore,  bpsAfter,
                 bpsStart,  bpsEnd);
    }

    /** {@inheritDoc} */
    public void fillBackground(Rectangle rect, Paint fill, BorderProps bpsBefore,
            BorderProps bpsAfter, BorderProps bpsStart, BorderProps bpsEnd) throws IFException {
        // not supported in AFP
    }
}<|MERGE_RESOLUTION|>--- conflicted
+++ resolved
@@ -31,12 +31,9 @@
 import java.awt.geom.GeneralPath;
 import java.awt.geom.Rectangle2D;
 import java.io.IOException;
-<<<<<<< HEAD
-import java.security.MessageDigest;
-=======
 import java.net.URI;
 import java.net.URISyntaxException;
->>>>>>> 015538e0
+import java.security.MessageDigest;
 import java.util.Map;
 
 import org.w3c.dom.Document;
@@ -75,11 +72,8 @@
 import org.apache.fop.fonts.Font;
 import org.apache.fop.fonts.FontInfo;
 import org.apache.fop.fonts.FontTriplet;
-<<<<<<< HEAD
+import org.apache.fop.fonts.Typeface;
 import org.apache.fop.render.ImageHandlerUtil;
-=======
-import org.apache.fop.fonts.Typeface;
->>>>>>> 015538e0
 import org.apache.fop.render.RenderingContext;
 import org.apache.fop.render.intermediate.AbstractIFPainter;
 import org.apache.fop.render.intermediate.BorderPainter;
@@ -314,27 +308,11 @@
         }
     }
 
-    /** {@inheritDoc} */
-<<<<<<< HEAD
-    public void drawBorderRect(Rectangle rect, BorderProps before, BorderProps after,
-            BorderProps start, BorderProps end, Color innerBackgroundColor) throws IFException {
-        if (before != null || after != null || start != null || end != null) {
-            try {
-                this.borderPainter.drawBorders(rect, before, after, start, end,
-                        innerBackgroundColor);
-            } catch (IFException ife) {
-                throw new IFException("Error while painting borders", ife);
-=======
     @Override
     public void drawBorderRect(Rectangle rect, BorderProps top, BorderProps bottom,
-            BorderProps left, BorderProps right) throws IFException {
+            BorderProps left, BorderProps right, Color innerBackgroundColor) throws IFException {
         if (top != null || bottom != null || left != null || right != null) {
-            try {
-                this.borderPainter.drawBorders(rect, top, bottom, left, right);
-            } catch (IOException ife) {
-                throw new IFException("IO error while painting borders", ife);
->>>>>>> 015538e0
-            }
+            this.borderPainter.drawBorders(rect, top, bottom, left, right, innerBackgroundColor);
         }
     }
 
@@ -343,8 +321,6 @@
     //and this one. Not done for now to avoid a lot of re-implementation and code duplication.
 
     private static class AFPBorderPainterAdapter extends BorderPainter {
-
-<<<<<<< HEAD
 
         private final class BorderImagePainter implements Graphics2DImagePainter {
             private final double esf;
@@ -379,7 +355,7 @@
                 Area[] cornerBorder
                         = new Area[]{new Area(), new Area(), new Area(), new Area()};
 
-                if (roundCorner[BEFORE_START]) {
+                if (roundCorner[TOP_LEFT]) {
 
                     AffineTransform transform =  new AffineTransform();
                     int beforeRadius = (int)(esf * bpsBefore.getRadiusStart());
@@ -387,7 +363,7 @@
 
                     int beforeWidth = bpsBefore.width;
                     int startWidth = bpsStart.width;
-                    int corner = BEFORE_START;
+                    int corner = TOP_LEFT;
 
                     background.subtract(makeCornerClip(beforeRadius, startRadius,
                             transform));
@@ -396,14 +372,14 @@
                     clip.transform(transform);
                     cornerRegion.add(clip);
 
-                    cornerBorder[BEFORE].add(makeCornerBorderBPD(beforeRadius,
+                    cornerBorder[TOP].add(makeCornerBorderBPD(beforeRadius,
                                     startRadius, beforeWidth, startWidth, transform));
 
-                    cornerBorder[START].add(makeCornerBorderIPD(beforeRadius,
+                    cornerBorder[LEFT].add(makeCornerBorderIPD(beforeRadius,
                             startRadius, beforeWidth, startWidth, transform));
                 }
 
-                if (roundCorner[BEFORE_END]) {
+                if (roundCorner[TOP_RIGHT]) {
                     AffineTransform transform
                             = new AffineTransform(-1, 0, 0, 1, borderRect.width, 0);
 
@@ -412,7 +388,7 @@
 
                     int beforeWidth = bpsBefore.width;
                     int startWidth = bpsEnd.width;
-                    int corner = BEFORE_END;
+                    int corner = TOP_RIGHT;
 
                     background.subtract(makeCornerClip(beforeRadius, startRadius,
                             transform));
@@ -421,14 +397,14 @@
                     clip.transform(transform);
                     cornerRegion.add(clip);
 
-                    cornerBorder[BEFORE].add(makeCornerBorderBPD(beforeRadius,
+                    cornerBorder[TOP].add(makeCornerBorderBPD(beforeRadius,
                                     startRadius, beforeWidth, startWidth, transform));
 
-                    cornerBorder[END].add(makeCornerBorderIPD(beforeRadius,
+                    cornerBorder[RIGHT].add(makeCornerBorderIPD(beforeRadius,
                             startRadius, beforeWidth, startWidth, transform));
                 }
 
-                if (roundCorner[AFTER_END]) {
+                if (roundCorner[BOTTOM_RIGHT]) {
                     AffineTransform transform = new AffineTransform(-1, 0, 0, -1,
                             borderRect.width, borderRect.height);
 
@@ -437,7 +413,7 @@
 
                     int beforeWidth = bpsAfter.width;
                     int startWidth = bpsEnd.width;
-                    int corner = AFTER_END;
+                    int corner = BOTTOM_RIGHT;
 
                     background.subtract(makeCornerClip(beforeRadius, startRadius,
                             transform));
@@ -446,13 +422,13 @@
                     clip.transform(transform);
                     cornerRegion.add(clip);
 
-                    cornerBorder[AFTER].add(makeCornerBorderBPD(beforeRadius,
+                    cornerBorder[BOTTOM].add(makeCornerBorderBPD(beforeRadius,
                             startRadius, beforeWidth, startWidth, transform));
-                    cornerBorder[END].add(makeCornerBorderIPD(beforeRadius,
+                    cornerBorder[RIGHT].add(makeCornerBorderIPD(beforeRadius,
                             startRadius, beforeWidth, startWidth, transform));
                 }
 
-                if (roundCorner[AFTER_START]) {
+                if (roundCorner[BOTTOM_LEFT]) {
                     AffineTransform transform
                             = new AffineTransform(1, 0, 0, -1, 0, borderRect.height);
 
@@ -461,7 +437,7 @@
 
                     int beforeWidth = bpsAfter.width;
                     int startWidth = bpsStart.width;
-                    int corner = AFTER_START;
+                    int corner = BOTTOM_LEFT;
 
                     background.subtract(makeCornerClip(beforeRadius, startRadius,
                             transform));
@@ -470,9 +446,9 @@
                     clip.transform(transform);
                     cornerRegion.add(clip);
 
-                    cornerBorder[AFTER].add(makeCornerBorderBPD(beforeRadius,
+                    cornerBorder[BOTTOM].add(makeCornerBorderBPD(beforeRadius,
                                     startRadius, beforeWidth, startWidth, transform));
-                    cornerBorder[START].add(makeCornerBorderIPD(beforeRadius,
+                    cornerBorder[LEFT].add(makeCornerBorderIPD(beforeRadius,
                             startRadius, beforeWidth, startWidth, transform));
                 }
 
@@ -496,7 +472,7 @@
 
                     g2d.setColor(bpsBefore.color);
                     g2d.fill(border);
-                    g2d.fill(cornerBorder[BEFORE]);
+                    g2d.fill(cornerBorder[TOP]);
                 }
 
                 if (bpsEnd != null && bpsEnd.width > 0) {
@@ -516,7 +492,7 @@
 
                     g2d.setColor(bpsEnd.color);
                     g2d.fill(border);
-                    g2d.fill(cornerBorder[END]);
+                    g2d.fill(cornerBorder[RIGHT]);
                 }
 
                 if (bpsAfter != null && bpsAfter.width > 0) {
@@ -535,7 +511,7 @@
 
                     g2d.setColor(bpsAfter.color);
                     g2d.fill(border);
-                    g2d.fill(cornerBorder[AFTER]);
+                    g2d.fill(cornerBorder[BOTTOM]);
                 }
 
                 if (bpsStart != null && bpsStart.width > 0) {
@@ -554,7 +530,7 @@
 
                     g2d.setColor(bpsStart.color);
                     g2d.fill(border);
-                    g2d.fill(cornerBorder[START]);
+                    g2d.fill(cornerBorder[LEFT]);
                 }
             }
 
@@ -571,9 +547,6 @@
         private AFPBorderPainter delegate;
         private final AFPPainter painter;
         private final AFPDocumentHandler documentHandler;
-=======
-        private final AFPBorderPainter delegate;
->>>>>>> 015538e0
 
         public AFPBorderPainterAdapter(AFPBorderPainter borderPainter, AFPPainter painter,
                 AFPDocumentHandler documentHandler) {
@@ -656,7 +629,7 @@
                 Rectangle area = new Rectangle(borderRect.x, borderRect.y,
                         startRadiusStart,  beforeRadiusStart);
 
-                drawCorner(BEFORE_START, area, bpsBefore, bpsStart,
+                drawCorner(TOP_LEFT, area, bpsBefore, bpsStart,
                         beforeRadiusStart, startRadiusStart, innerBackgroundColor);
             }
 
@@ -666,7 +639,7 @@
                 Rectangle area = new Rectangle(borderRect.x + borderRect.width - endRadiusStart,
                         borderRect.y, endRadiusStart,  beforeRadiusEnd);
 
-                drawCorner(BEFORE_END, area, bpsBefore, bpsEnd,
+                drawCorner(TOP_RIGHT, area, bpsBefore, bpsEnd,
                         beforeRadiusEnd, endRadiusStart, innerBackgroundColor);
             }
 
@@ -679,7 +652,7 @@
                         borderRect.y + borderRect.height - afterRadiusEnd,
                         endRadiusEnd,   afterRadiusEnd);
 
-                drawCorner(AFTER_END, area, bpsAfter, bpsEnd,
+                drawCorner(BOTTOM_RIGHT, area, bpsAfter, bpsEnd,
                         afterRadiusEnd, endRadiusEnd, innerBackgroundColor);
 
             }
@@ -691,7 +664,7 @@
                         borderRect.y + borderRect.height - afterRadiusStart,
                         startRadiusEnd, afterRadiusStart);
 
-                drawCorner(AFTER_START, area, bpsAfter, bpsStart,
+                drawCorner(BOTTOM_LEFT, area, bpsAfter, bpsStart,
                         afterRadiusStart, startRadiusEnd, innerBackgroundColor);
             }
         }
@@ -731,8 +704,8 @@
                    };
 
 
-            if (!roundCorner[BEFORE_START] && !roundCorner[BEFORE_END]
-                        && !roundCorner[AFTER_END] && !roundCorner[AFTER_START]) {
+            if (!roundCorner[TOP_LEFT] && !roundCorner[TOP_RIGHT]
+                        && !roundCorner[BOTTOM_RIGHT] && !roundCorner[BOTTOM_LEFT]) {
                 try {
                     drawRectangularBorders(borderRect, bpsBefore, bpsAfter, bpsStart, bpsEnd);
                 } catch (IOException ioe) {
@@ -958,18 +931,18 @@
                             //No transformation
                             AffineTransform t;
                             switch(corner) {
-                            case BEFORE_START:
+                            case TOP_LEFT:
                                 //No transform required
                                 break;
-                            case BEFORE_END:
+                            case TOP_RIGHT:
                                 t = new AffineTransform(-1, 0, 0, 1, startRadius, 0);
                                 g2d.transform(t);
                                 break;
-                            case AFTER_END:
+                            case BOTTOM_RIGHT:
                                 t = new AffineTransform(-1, 0, 0, -1, startRadius, beforeRadius);
                                 g2d.transform(t);
                                 break;
-                            case AFTER_START:
+                            case BOTTOM_LEFT:
                                 t = new AffineTransform(1, 0, 0, -1, 0, beforeRadius);
                                 g2d.transform(t);
                                 break;
