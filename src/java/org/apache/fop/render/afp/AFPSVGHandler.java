--- conflicted
+++ resolved
@@ -20,11 +20,6 @@
 package org.apache.fop.render.afp;
 
 // FOP
-<<<<<<< HEAD
-import org.apache.fop.render.AbstractGenericSVGHandler;
-import org.apache.fop.render.Renderer;
-import org.apache.fop.render.RendererContext;
-=======
 import java.awt.Dimension;
 import java.awt.geom.AffineTransform;
 import java.io.IOException;
@@ -54,7 +49,6 @@
 import org.apache.xmlgraphics.java2d.Graphics2DImagePainter;
 import org.apache.xmlgraphics.util.MimeConstants;
 import org.w3c.dom.Document;
->>>>>>> 392d02e2
 
 /**
  * AFP XML handler for SVG. Uses Apache Batik for SVG processing.
@@ -63,8 +57,6 @@
  */
 public class AFPSVGHandler extends AbstractGenericSVGHandler {
 
-<<<<<<< HEAD
-=======
     private boolean paintAsBitmap = false;
 
     /** {@inheritDoc} */
@@ -206,22 +198,11 @@
                 new AffineTransform(), g2d);
     }
 
->>>>>>> 392d02e2
     /** {@inheritDoc} */
     public boolean supportsRenderer(Renderer renderer) {
         return (renderer instanceof AFPRenderer);
     }
 
-<<<<<<< HEAD
-    /** {@inheritDoc} */
-    protected void updateRendererContext(RendererContext context) {
-        //Work around a problem in Batik: Gradients cannot be done in ColorSpace.CS_GRAY
-        context.setProperty(AFPRendererContextConstants.AFP_GRAYSCALE,
-                Boolean.FALSE);
-    }
-
-}
-=======
     /** {@inheritDoc} */
     protected void updateRendererContext(RendererContext context) {
         //Work around a problem in Batik: Gradients cannot be done in ColorSpace.CS_GRAY
@@ -250,5 +231,4 @@
         return paintAsBitmap;
     }
 
-}
->>>>>>> 392d02e2
+}