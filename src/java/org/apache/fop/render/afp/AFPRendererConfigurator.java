--- conflicted
+++ resolved
@@ -25,12 +25,9 @@
 import org.apache.avalon.framework.configuration.Configuration;
 import org.apache.avalon.framework.configuration.ConfigurationException;
 
-<<<<<<< HEAD
-import org.apache.fop.afp.fonts.AFPFontCollection;
-=======
 import org.apache.fop.afp.AFPResourceLevel;
 import org.apache.fop.afp.AFPResourceLevelDefaults;
->>>>>>> 879e33c0
+import org.apache.fop.afp.fonts.AFPFontCollection;
 import org.apache.fop.afp.fonts.AFPFontInfo;
 import org.apache.fop.afp.fonts.CharacterSet;
 import org.apache.fop.afp.fonts.FopCharacterSet;
@@ -301,6 +298,26 @@
                             + resourceGroupDest + "'");
             }
         }
+
+        Configuration defaultResourceLevelCfg = cfg.getChild("default-resource-levels", false);
+        if (defaultResourceLevelCfg != null) {
+            AFPResourceLevelDefaults defaults = new AFPResourceLevelDefaults();
+            String[] types = defaultResourceLevelCfg.getAttributeNames();
+            for (int i = 0, c = types.length; i < c; i++) {
+                String type = types[i];
+                try {
+                    String level = defaultResourceLevelCfg.getAttribute(type);
+                    defaults.setDefaultResourceLevel(type, AFPResourceLevel.valueOf(level));
+                } catch (IllegalArgumentException iae) {
+                    LogUtil.handleException(log, iae,
+                            userAgent.getFactory().validateUserConfigStrictly());
+                } catch (ConfigurationException e) {
+                    LogUtil.handleException(log, e,
+                            userAgent.getFactory().validateUserConfigStrictly());
+                }
+            }
+            customizable.setResourceLevelDefaults(defaults);
+        }
     }
 
     /** {@inheritDoc} */
@@ -329,28 +346,6 @@
                         userAgent.getFactory().validateUserConfigStrictly());
             }
 
-<<<<<<< HEAD
-=======
-            Configuration defaultResourceLevelCfg = cfg.getChild("default-resource-levels", false);
-            if (defaultResourceLevelCfg != null) {
-                AFPResourceLevelDefaults defaults = new AFPResourceLevelDefaults();
-                String[] types = defaultResourceLevelCfg.getAttributeNames();
-                for (int i = 0, c = types.length; i < c; i++) {
-                    String type = types[i];
-                    try {
-                        String level = defaultResourceLevelCfg.getAttribute(type);
-                        defaults.setDefaultResourceLevel(type, AFPResourceLevel.valueOf(level));
-                    } catch (IllegalArgumentException iae) {
-                        LogUtil.handleException(log, iae,
-                                userAgent.getFactory().validateUserConfigStrictly());
-                    } catch (ConfigurationException e) {
-                        LogUtil.handleException(log, e,
-                                userAgent.getFactory().validateUserConfigStrictly());
-                    }
-                }
-                afpRenderer.setResourceLevelDefaults(defaults);
-            }
->>>>>>> 879e33c0
         }
 
         fontManager.setup(fontInfo,
