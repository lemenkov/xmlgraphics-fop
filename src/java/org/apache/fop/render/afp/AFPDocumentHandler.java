/*
 * Licensed to the Apache Software Foundation (ASF) under one or more
 * contributor license agreements.  See the NOTICE file distributed with
 * this work for additional information regarding copyright ownership.
 * The ASF licenses this file to You under the Apache License, Version 2.0
 * (the "License"); you may not use this file except in compliance with
 * the License.  You may obtain a copy of the License at
 *
 *      http://www.apache.org/licenses/LICENSE-2.0
 *
 * Unless required by applicable law or agreed to in writing, software
 * distributed under the License is distributed on an "AS IS" BASIS,
 * WITHOUT WARRANTIES OR CONDITIONS OF ANY KIND, either express or implied.
 * See the License for the specific language governing permissions and
 * limitations under the License.
 */

/* $Id$ */

package org.apache.fop.render.afp;

import java.awt.Color;
import java.awt.Dimension;
import java.awt.geom.AffineTransform;
import java.io.IOException;
<<<<<<< HEAD
import java.util.HashMap;
=======
import java.util.Iterator;
import java.util.List;
>>>>>>> 015538e0
import java.util.Map;

import org.apache.fop.afp.AFPDitheredRectanglePainter;
import org.apache.fop.afp.AFPPaintingState;
import org.apache.fop.afp.AFPRectanglePainter;
import org.apache.fop.afp.AFPResourceLevelDefaults;
import org.apache.fop.afp.AFPResourceManager;
import org.apache.fop.afp.AFPUnitConverter;
import org.apache.fop.afp.AbstractAFPPainter;
import org.apache.fop.afp.DataStream;
import org.apache.fop.afp.fonts.AFPFontCollection;
import org.apache.fop.afp.fonts.AFPPageFonts;
import org.apache.fop.afp.modca.ResourceObject;
import org.apache.fop.afp.util.DefaultFOPResourceAccessor;
import org.apache.fop.afp.util.ResourceAccessor;
import org.apache.fop.apps.MimeConstants;
import org.apache.fop.fonts.FontCollection;
import org.apache.fop.fonts.FontEventAdapter;
import org.apache.fop.fonts.FontInfo;
import org.apache.fop.fonts.FontManager;
import org.apache.fop.render.afp.extensions.AFPElementMapping;
import org.apache.fop.render.afp.extensions.AFPIncludeFormMap;
import org.apache.fop.render.afp.extensions.AFPInvokeMediumMap;
import org.apache.fop.render.afp.extensions.AFPPageOverlay;
import org.apache.fop.render.afp.extensions.AFPPageSegmentElement;
import org.apache.fop.render.afp.extensions.AFPPageSetup;
import org.apache.fop.render.afp.extensions.ExtensionPlacement;
import org.apache.fop.render.intermediate.AbstractBinaryWritingIFDocumentHandler;
import org.apache.fop.render.intermediate.IFDocumentHandlerConfigurator;
import org.apache.fop.render.intermediate.IFException;
import org.apache.fop.render.intermediate.IFPainter;

/**
 * {@link org.apache.fop.render.intermediate.IFDocumentHandler} implementation that
 * produces AFP (MO:DCA).
 */
public class AFPDocumentHandler extends AbstractBinaryWritingIFDocumentHandler
            implements AFPCustomizable {

    //** logging instance */
    //private static Log log = LogFactory.getLog(AFPDocumentHandler.class);

    /** the resource manager */
    private AFPResourceManager resourceManager;

    /** the painting state */
    private final AFPPaintingState paintingState;

    /** unit converter */
    private final AFPUnitConverter unitConv;

    /** the AFP datastream */
    private DataStream dataStream;

    /** the map of page segments */
    private Map<String, PageSegmentDescriptor> pageSegmentMap
        = new java.util.HashMap<String, PageSegmentDescriptor>();

<<<<<<< HEAD

    // Rounded corners are cached at the document level
    private Map/*<String, String>*/ roundedCornerNameCache
            = new HashMap()/*<String, String>*/;

    private int roundedCornerCount = 0;

    /** Medium Map referenced on previous page **/
    private String lastMediumMap;
=======
    private static enum Location {
        ELSEWHERE, IN_DOCUMENT_HEADER, FOLLOWING_PAGE_SEQUENCE, IN_PAGE_HEADER
    }
>>>>>>> 015538e0

    private Location location = Location.ELSEWHERE;

    /** temporary holds extensions that have to be deferred until the end of the page-sequence */
    private List<AFPPageSetup> deferredPageSequenceExtensions
        = new java.util.LinkedList<AFPPageSetup>();

    /** the shading mode for filled rectangles */
    private AFPShadingMode shadingMode = AFPShadingMode.COLOR;

    /**
     * Default constructor.
     */
    public AFPDocumentHandler() {
        this.resourceManager = new AFPResourceManager();
        this.paintingState = new AFPPaintingState();
        this.unitConv = paintingState.getUnitConverter();
    }

    /** {@inheritDoc} */
    public boolean supportsPagesOutOfOrder() {
        return false;
    }

    /** {@inheritDoc} */
    public String getMimeType() {
        return MimeConstants.MIME_AFP;
    }

    /** {@inheritDoc} */
    public IFDocumentHandlerConfigurator getConfigurator() {
        return new AFPRendererConfigurator(getUserAgent());
    }

    /** {@inheritDoc} */
    @Override
    public void setDefaultFontInfo(FontInfo fontInfo) {
        FontManager fontManager = getUserAgent().getFactory().getFontManager();
        FontCollection[] fontCollections = new FontCollection[] {
            new AFPFontCollection(getUserAgent().getEventBroadcaster(), null)
        };

        FontInfo fi = (fontInfo != null ? fontInfo : new FontInfo());
        fi.setEventListener(new FontEventAdapter(getUserAgent().getEventBroadcaster()));
        fontManager.setup(fi, fontCollections);
        setFontInfo(fi);
    }

    AFPPaintingState getPaintingState() {
        return this.paintingState;
    }

    DataStream getDataStream() {
        return this.dataStream;
    }

    AFPResourceManager getResourceManager() {
        return this.resourceManager;
    }

    AbstractAFPPainter createRectanglePainter() {
        if (AFPShadingMode.DITHERED.equals(this.shadingMode)) {
            return new AFPDitheredRectanglePainter(
                    getPaintingState(), getDataStream(), getResourceManager());
        } else {
            return new AFPRectanglePainter(
                    getPaintingState(), getDataStream());
        }
    }

    /** {@inheritDoc} */
    @Override
    public void startDocument() throws IFException {
        super.startDocument();
        try {
            paintingState.setColor(Color.WHITE);

            this.dataStream = resourceManager.createDataStream(paintingState, outputStream);

            this.dataStream.startDocument();
        } catch (IOException e) {
            throw new IFException("I/O error in startDocument()", e);
        }
    }


    /** {@inheritDoc} */
    @Override
    public void startDocumentHeader() throws IFException {
        super.startDocumentHeader();
        this.location = Location.IN_DOCUMENT_HEADER;
    }

    /** {@inheritDoc} */
    @Override
    public void endDocumentHeader() throws IFException {
        super.endDocumentHeader();
        this.location = Location.ELSEWHERE;
    }

    /** {@inheritDoc} */
    @Override
    public void endDocument() throws IFException {
        try {
            this.dataStream.endDocument();
            this.dataStream = null;
            this.resourceManager.writeToStream();
            this.resourceManager = null;
        } catch (IOException ioe) {
            throw new IFException("I/O error in endDocument()", ioe);
        }
        super.endDocument();
    }

    /** {@inheritDoc} */
    public void startPageSequence(String id) throws IFException {
        try {
            dataStream.startPageGroup();
        } catch (IOException ioe) {
            throw new IFException("I/O error in startPageSequence()", ioe);
        }
        this.location = Location.FOLLOWING_PAGE_SEQUENCE;
    }

    /** {@inheritDoc} */
    public void endPageSequence() throws IFException {
        try {
            //Process deferred page-sequence-level extensions
            Iterator<AFPPageSetup> iter = this.deferredPageSequenceExtensions.iterator();
            while (iter.hasNext()) {
                AFPPageSetup aps = iter.next();
                iter.remove();
                if (AFPElementMapping.NO_OPERATION.equals(aps.getElementName())) {
                    handleNOP(aps);
                } else {
                    throw new UnsupportedOperationException("Don't know how to handle " + aps);
                }
            }

            //End page sequence
            dataStream.endPageGroup();
        } catch (IOException ioe) {
            throw new IFException("I/O error in endPageSequence()", ioe);
        }
        this.location = Location.ELSEWHERE;
    }

    /**
     * Returns the base AFP transform
     *
     * @return the base AFP transform
     */
    private AffineTransform getBaseTransform() {
        AffineTransform baseTransform = new AffineTransform();
        double scale = unitConv.mpt2units(1);
        baseTransform.scale(scale, scale);
        return baseTransform;
    }

    /** {@inheritDoc} */
    public void startPage(int index, String name, String pageMasterName, Dimension size)
                throws IFException {
        this.location = Location.ELSEWHERE;
        paintingState.clear();

        AffineTransform baseTransform = getBaseTransform();
        paintingState.concatenate(baseTransform);

        int pageWidth = Math.round(unitConv.mpt2units(size.width));
        paintingState.setPageWidth(pageWidth);

        int pageHeight = Math.round(unitConv.mpt2units(size.height));
        paintingState.setPageHeight(pageHeight);

        int pageRotation = paintingState.getPageRotation();
        int resolution = paintingState.getResolution();

        dataStream.startPage(pageWidth, pageHeight, pageRotation,
                resolution, resolution);
    }

    /** {@inheritDoc} */
    @Override
    public void startPageHeader() throws IFException {
        super.startPageHeader();
        this.location = Location.IN_PAGE_HEADER;
    }

    /** {@inheritDoc} */
    @Override
    public void endPageHeader() throws IFException {
        this.location = Location.ELSEWHERE;
        super.endPageHeader();
    }

    /** {@inheritDoc} */
    public IFPainter startPageContent() throws IFException {
        return new AFPPainter(this);
    }

    /** {@inheritDoc} */
    public void endPageContent() throws IFException {
    }

    /** {@inheritDoc} */
    public void endPage() throws IFException {
        try {
            AFPPageFonts pageFonts = paintingState.getPageFonts();
            if (pageFonts != null && !pageFonts.isEmpty()) {
                dataStream.addFontsToCurrentPage(pageFonts);
            }

            dataStream.endPage();
        } catch (IOException ioe) {
            throw new IFException("I/O error in endPage()", ioe);
        }
    }

    /** {@inheritDoc} */
    public void handleExtensionObject(Object extension) throws IFException {
        if (extension instanceof AFPPageSetup) {
            AFPPageSetup aps = (AFPPageSetup)extension;
            String element = aps.getElementName();
            if (AFPElementMapping.TAG_LOGICAL_ELEMENT.equals(element)) {
                switch (this.location) {
                case FOLLOWING_PAGE_SEQUENCE:
                case IN_PAGE_HEADER:
                    String name = aps.getName();
                    String value = aps.getValue();
                    dataStream.createTagLogicalElement(name, value);
                    break;
                default:
                    throw new IFException(
                        "TLE extension must be in the page header or between page-sequence"
                            + " and the first page: " + aps, null);
                }
            } else if (AFPElementMapping.NO_OPERATION.equals(element)) {
                switch (this.location) {
                case FOLLOWING_PAGE_SEQUENCE:
                    if (aps.getPlacement() == ExtensionPlacement.BEFORE_END) {
                        this.deferredPageSequenceExtensions.add(aps);
                        break;
                    }
                case IN_DOCUMENT_HEADER:
                case IN_PAGE_HEADER:
                    handleNOP(aps);
                    break;
                default:
                    throw new IFException(
                            "NOP extension must be in the document header, the page header"
                                + " or between page-sequence"
                                + " and the first page: " + aps, null);
                }
            } else {
                if (this.location != Location.IN_PAGE_HEADER) {
                    throw new IFException(
                        "AFP page setup extension encountered outside the page header: " + aps,
                        null);
                }
                if (AFPElementMapping.INCLUDE_PAGE_SEGMENT.equals(element)) {
                    AFPPageSegmentElement.AFPPageSegmentSetup apse
                        = (AFPPageSegmentElement.AFPPageSegmentSetup)aps;
                    String name = apse.getName();
                    String source = apse.getValue();
                    String uri = apse.getResourceSrc();
                    pageSegmentMap.put(source, new PageSegmentDescriptor(name, uri));
                }
            }
        } else if (extension instanceof AFPPageOverlay) {
            AFPPageOverlay ipo = (AFPPageOverlay)extension;
            if (this.location != Location.IN_PAGE_HEADER) {
                    throw new IFException(
                        "AFP page overlay extension encountered outside the page header: " + ipo,
                        null);
            }
            String overlay = ipo.getName();
            if (overlay != null) {
                dataStream.createIncludePageOverlay(overlay, ipo.getX(), ipo.getY());
            }
        } else if (extension instanceof AFPInvokeMediumMap) {
            if (this.location != Location.FOLLOWING_PAGE_SEQUENCE
                    && this.location != Location.IN_PAGE_HEADER) {

                throw new IFException(
                    "AFP IMM extension must be between page-sequence"
                    + " and the first page or child of page-header: "
                    + extension, null);
            }
            AFPInvokeMediumMap imm = (AFPInvokeMediumMap)extension;
            String mediumMap = imm.getName();
            if (mediumMap != null) {
                dataStream.createInvokeMediumMap(mediumMap);
            }
        } else if (extension instanceof AFPIncludeFormMap) {
            AFPIncludeFormMap formMap = (AFPIncludeFormMap)extension;
            ResourceAccessor accessor = new DefaultFOPResourceAccessor(
                    getUserAgent(), null, null);
            try {
                getResourceManager().createIncludedResource(formMap.getName(),
                        formMap.getSrc(), accessor,
                        ResourceObject.TYPE_FORMDEF);
            } catch (IOException ioe) {
                throw new IFException(
                        "I/O error while embedding form map resource: " + formMap.getName(), ioe);
            }
        }
    }

<<<<<<< HEAD
    /**
     * Corner images can be reused by storing at the document level in the AFP
     * The cache is used to map cahced images to caller generated descriptions of the corner
     * @param cornerKey caller's identifier for the corner
     * @return document id of the corner image
     */
    public String cacheRoundedCorner(String cornerKey) {

        // Make a unique id
        StringBuffer idBuilder = new StringBuffer("RC");

        String tmp = Integer.toHexString(roundedCornerCount).toUpperCase();
        if (tmp.length() > 6) {
            //Will never happen
            //log.error("Rounded corners cache capacity exceeded");
            //We should get a visual clue
            roundedCornerCount = 0;
            tmp = "000000";
        } else if (tmp.length() < 6) {
            for (int i = 0; i < 6 - tmp.length(); i++) {
                idBuilder.append("0");
            }
            idBuilder.append(tmp);
        }

       roundedCornerCount++;

       String id =  idBuilder.toString();

       //cache the corner id
       roundedCornerNameCache.put(cornerKey, id);
       return id;
    }
    /**
     * This method returns the an id that identifies a cached corner or null if non existent
     * @param cornerKey caller's identifier for the corner
     * @return document id of the corner image
     */
    public String getCachedRoundedCorner(String cornerKey) {
        return (String)roundedCornerNameCache.get(cornerKey);
    }


=======
    private void handleNOP(AFPPageSetup nop) {
        String content = nop.getContent();
        if (content != null) {
            dataStream.createNoOperation(content);
        }
    }

>>>>>>> 015538e0
    // ---=== AFPCustomizable ===---

    /** {@inheritDoc} */
    public void setBitsPerPixel(int bitsPerPixel) {
        paintingState.setBitsPerPixel(bitsPerPixel);
    }

    /** {@inheritDoc} */
    public void setColorImages(boolean colorImages) {
        paintingState.setColorImages(colorImages);
    }

    /** {@inheritDoc} */
    public void setNativeImagesSupported(boolean nativeImages) {
        paintingState.setNativeImagesSupported(nativeImages);
    }

    /** {@inheritDoc} */
    public void setCMYKImagesSupported(boolean value) {
        paintingState.setCMYKImagesSupported(value);
    }

    /** {@inheritDoc} */
    public void setDitheringQuality(float quality) {
        this.paintingState.setDitheringQuality(quality);
    }

    /** {@inheritDoc} */
    public void setBitmapEncodingQuality(float quality) {
        this.paintingState.setBitmapEncodingQuality(quality);
    }

    /** {@inheritDoc} */
    public void setShadingMode(AFPShadingMode shadingMode) {
        this.shadingMode = shadingMode;
    }

    /** {@inheritDoc} */
    public void setResolution(int resolution) {
        paintingState.setResolution(resolution);
    }

    /** {@inheritDoc} */
    public void setLineWidthCorrection(float correction) {
        paintingState.setLineWidthCorrection(correction);
    }

    /** {@inheritDoc} */
    public int getResolution() {
        return paintingState.getResolution();
    }

    /** {@inheritDoc} */
    public void setGOCAEnabled(boolean enabled) {
        this.paintingState.setGOCAEnabled(enabled);
    }

    /** {@inheritDoc} */
    public boolean isGOCAEnabled() {
        return this.paintingState.isGOCAEnabled();
    }

    /** {@inheritDoc} */
    public void setStrokeGOCAText(boolean stroke) {
        this.paintingState.setStrokeGOCAText(stroke);
    }

    /** {@inheritDoc} */
    public boolean isStrokeGOCAText() {
        return this.paintingState.isStrokeGOCAText();
    }

    /** {@inheritDoc} */
    public void setWrapPSeg(boolean pSeg) {
        paintingState.setWrapPSeg(pSeg);
    }

    /** {@inheritDoc} */
    public void setFS45(boolean fs45) {
        paintingState.setFS45(fs45);
    }

    /** {@inheritDoc} */
    public boolean getWrapPSeg() {
        return  paintingState.getWrapPSeg();
    }

    /** {@inheritDoc} */
    public boolean getFS45() {
        return  paintingState.getFS45();
    }

    /** {@inheritDoc} */
    public void setDefaultResourceGroupFilePath(String filePath) {
        resourceManager.setDefaultResourceGroupFilePath(filePath);
    }

    /** {@inheritDoc} */
    public void setResourceLevelDefaults(AFPResourceLevelDefaults defaults) {
        resourceManager.setResourceLevelDefaults(defaults);
    }

    /**
     * Returns the page segment descriptor for a given URI if it actually represents a page segment.
     * Otherwise, it just returns null.
     * @param uri the URI that identifies the page segment
     * @return the page segment descriptor or null if there's no page segment for the given URI
     */
    PageSegmentDescriptor getPageSegmentNameFor(String uri) {
        return pageSegmentMap.get(uri);
    }

    /** {@inheritDoc} */
    public void canEmbedJpeg(boolean canEmbed) {
        paintingState.setCanEmbedJpeg(canEmbed);
    }

}<|MERGE_RESOLUTION|>--- conflicted
+++ resolved
@@ -23,12 +23,9 @@
 import java.awt.Dimension;
 import java.awt.geom.AffineTransform;
 import java.io.IOException;
-<<<<<<< HEAD
 import java.util.HashMap;
-=======
 import java.util.Iterator;
 import java.util.List;
->>>>>>> 015538e0
 import java.util.Map;
 
 import org.apache.fop.afp.AFPDitheredRectanglePainter;
@@ -87,21 +84,18 @@
     private Map<String, PageSegmentDescriptor> pageSegmentMap
         = new java.util.HashMap<String, PageSegmentDescriptor>();
 
-<<<<<<< HEAD
 
     // Rounded corners are cached at the document level
-    private Map/*<String, String>*/ roundedCornerNameCache
-            = new HashMap()/*<String, String>*/;
+    private Map<String, String> roundedCornerNameCache
+            = new HashMap<String, String>();
 
     private int roundedCornerCount = 0;
 
     /** Medium Map referenced on previous page **/
     private String lastMediumMap;
-=======
     private static enum Location {
         ELSEWHERE, IN_DOCUMENT_HEADER, FOLLOWING_PAGE_SEQUENCE, IN_PAGE_HEADER
     }
->>>>>>> 015538e0
 
     private Location location = Location.ELSEWHERE;
 
@@ -410,7 +404,6 @@
         }
     }
 
-<<<<<<< HEAD
     /**
      * Corner images can be reused by storing at the document level in the AFP
      * The cache is used to map cahced images to caller generated descriptions of the corner
@@ -454,7 +447,6 @@
     }
 
 
-=======
     private void handleNOP(AFPPageSetup nop) {
         String content = nop.getContent();
         if (content != null) {
@@ -462,7 +454,6 @@
         }
     }
 
->>>>>>> 015538e0
     // ---=== AFPCustomizable ===---
 
     /** {@inheritDoc} */
