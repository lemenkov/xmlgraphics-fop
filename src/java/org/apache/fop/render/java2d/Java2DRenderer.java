--- conflicted
+++ resolved
@@ -135,11 +135,7 @@
     /** The current state, holds a Graphics2D and its context */
     protected Java2DGraphicsState state;
 
-<<<<<<< HEAD
-    private Stack stateStack = new Stack();
-=======
     private final Stack stateStack = new Stack();
->>>>>>> 392d02e2
 
     /** true if the renderer has finished rendering all the pages */
     private boolean renderingDone;
@@ -472,13 +468,7 @@
         }
     }
 
-<<<<<<< HEAD
-    /**
-     * {@inheritDoc}
-     */
-=======
-    /** {@inheritDoc} */
->>>>>>> 392d02e2
+    /** {@inheritDoc} */
     protected void updateColor(Color col, boolean fill) {
         state.updateColor(col);
     }
@@ -497,13 +487,7 @@
         currentPath.closePath();
     }
 
-<<<<<<< HEAD
-    /**
-     * {@inheritDoc}
-     */
-=======
-    /** {@inheritDoc} */
->>>>>>> 392d02e2
+    /** {@inheritDoc} */
     protected void lineTo(float x, float y) {
         if (currentPath == null) {
             currentPath = new GeneralPath();
@@ -511,13 +495,7 @@
         currentPath.lineTo(x, y);
     }
 
-<<<<<<< HEAD
-    /**
-     * {@inheritDoc}
-     */
-=======
-    /** {@inheritDoc} */
->>>>>>> 392d02e2
+    /** {@inheritDoc} */
     protected void moveTo(float x, float y) {
         if (currentPath == null) {
             currentPath = new GeneralPath();
@@ -525,35 +503,17 @@
         currentPath.moveTo(x, y);
     }
 
-<<<<<<< HEAD
-    /**
-     * {@inheritDoc}
-     */
-=======
-    /** {@inheritDoc} */
->>>>>>> 392d02e2
+    /** {@inheritDoc} */
     protected void clipRect(float x, float y, float width, float height) {
         state.updateClip(new Rectangle2D.Float(x, y, width, height));
     }
 
-<<<<<<< HEAD
-    /**
-     * {@inheritDoc}
-     */
-=======
-    /** {@inheritDoc} */
->>>>>>> 392d02e2
+    /** {@inheritDoc} */
     protected void fillRect(float x, float y, float width, float height) {
         state.getGraph().fill(new Rectangle2D.Float(x, y, width, height));
     }
 
-<<<<<<< HEAD
-    /**
-     * {@inheritDoc}
-     */
-=======
-    /** {@inheritDoc} */
->>>>>>> 392d02e2
+    /** {@inheritDoc} */
     protected void drawBorderLine(float x1, float y1, float x2, float y2,
             boolean horz, boolean startOrBefore, int style, Color col) {
         Graphics2D g2d = state.getGraph();
@@ -931,14 +891,6 @@
         try {
             ImageSessionContext sessionContext = getUserAgent().getImageSessionContext();
             info = manager.getImageInfo(uri, sessionContext);
-<<<<<<< HEAD
-            final ImageFlavor[] flavors = new ImageFlavor[]
-                {ImageFlavor.GRAPHICS2D,
-                    ImageFlavor.BUFFERED_IMAGE,
-                    ImageFlavor.RENDERED_IMAGE,
-                    ImageFlavor.XML_DOM};
-=======
->>>>>>> 392d02e2
             Map hints = ImageUtil.getDefaultHints(sessionContext);
             org.apache.xmlgraphics.image.loader.Image img = manager.getImage(
                     info, FLAVOURS, hints, sessionContext);
