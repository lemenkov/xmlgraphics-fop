--- conflicted
+++ resolved
@@ -87,7 +87,6 @@
             if (filterMap != null) {
                 pdfUtil.setFilterMap(filterMap);
             }
-<<<<<<< HEAD
         } catch (ConfigurationException e) {
             LogUtil.handleException(log, e, false);
         }
@@ -100,7 +99,8 @@
         if (s != null) {
             pdfUtil.setXMode(PDFXMode.valueOf(s));
         }
-        Configuration encryptionParamsConfig = cfg.getChild(PDFRenderer.ENCRYPTION_PARAMS, false);
+            Configuration encryptionParamsConfig
+                = cfg.getChild(PDFRenderer.ENCRYPTION_PARAMS, false);
         if (encryptionParamsConfig != null) {
             PDFEncryptionParams encryptionParams = new PDFEncryptionParams();
             Configuration ownerPasswordConfig = encryptionParamsConfig.getChild(
@@ -109,42 +109,6 @@
                 String ownerPassword = ownerPasswordConfig.getValue(null);
                 if (ownerPassword != null) {
                     encryptionParams.setOwnerPassword(ownerPassword);
-=======
-            Configuration encryptionParamsConfig
-                = cfg.getChild(PDFRenderer.ENCRYPTION_PARAMS, false);
-            if (encryptionParamsConfig != null) {
-                PDFEncryptionParams encryptionParams = new PDFEncryptionParams();
-                Configuration ownerPasswordConfig = encryptionParamsConfig.getChild(
-                        PDFRenderer.OWNER_PASSWORD, false);
-                if (ownerPasswordConfig != null) {
-                    String ownerPassword = ownerPasswordConfig.getValue(null);
-                    if (ownerPassword != null) {
-                        encryptionParams.setOwnerPassword(ownerPassword);
-                    }
-                }
-                Configuration userPasswordConfig = encryptionParamsConfig.getChild(
-                        PDFRenderer.USER_PASSWORD, false);
-                if (userPasswordConfig != null) {
-                    String userPassword = userPasswordConfig.getValue(null);
-                    if (userPassword != null) {
-                        encryptionParams.setUserPassword(userPassword);
-                    }
-                }
-                Configuration noPrintConfig = encryptionParamsConfig.getChild(
-                        PDFRenderer.NO_PRINT, false);
-                if (noPrintConfig != null) {
-                    encryptionParams.setAllowPrint(false);
-                }
-                Configuration noCopyContentConfig = encryptionParamsConfig.getChild(
-                        PDFRenderer.NO_COPY_CONTENT, false);
-                if (noCopyContentConfig != null) {
-                    encryptionParams.setAllowCopyContent(false);
-                }
-                Configuration noEditContentConfig = encryptionParamsConfig.getChild(
-                        PDFRenderer.NO_EDIT_CONTENT, false);
-                if (noEditContentConfig != null) {
-                    encryptionParams.setAllowEditContent(false);
->>>>>>> f9d4720b
                 }
             }
             Configuration userPasswordConfig = encryptionParamsConfig.getChild(
@@ -170,18 +134,10 @@
             if (noEditContentConfig != null) {
                 encryptionParams.setAllowEditContent(false);
             }
-<<<<<<< HEAD
             Configuration noAnnotationsConfig = encryptionParamsConfig.getChild(
                     PDFRenderer.NO_ANNOTATIONS, false);
             if (noAnnotationsConfig != null) {
                 encryptionParams.setAllowEditAnnotations(false);
-=======
-            Configuration disableColorSpaceConfig = cfg.getChild(
-                    PDFRenderer.KEY_DISABLE_SRGB_COLORSPACE, false);
-            if (disableColorSpaceConfig != null) {
-                pdfRenderer.disableSRGBColorSpace
-                    = disableColorSpaceConfig.getValueAsBoolean(false);
->>>>>>> f9d4720b
             }
             pdfUtil.setEncryptionParams(encryptionParams);
         }
@@ -189,8 +145,8 @@
         if (s != null) {
             pdfUtil.setOutputProfileURI(s);
         }
-        Configuration disableColorSpaceConfig
-            = cfg.getChild(PDFRenderer.KEY_DISABLE_SRGB_COLORSPACE, false);
+            Configuration disableColorSpaceConfig = cfg.getChild(
+                    PDFRenderer.KEY_DISABLE_SRGB_COLORSPACE, false);
         if (disableColorSpaceConfig != null) {
             pdfUtil.setDisableSRGBColorSpace(
                     disableColorSpaceConfig.getValueAsBoolean(false));
