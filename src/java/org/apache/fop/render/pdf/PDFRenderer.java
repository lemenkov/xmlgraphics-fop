--- conflicted
+++ resolved
@@ -33,7 +33,6 @@
 import java.util.List;
 import java.util.Map;
 
-<<<<<<< HEAD
 import org.apache.xmlgraphics.image.loader.ImageException;
 import org.apache.xmlgraphics.image.loader.ImageFlavor;
 import org.apache.xmlgraphics.image.loader.ImageInfo;
@@ -41,12 +40,6 @@
 import org.apache.xmlgraphics.image.loader.ImageSessionContext;
 import org.apache.xmlgraphics.image.loader.util.ImageUtil;
 
-=======
-import javax.xml.transform.Source;
-import javax.xml.transform.stream.StreamSource;
-
-import org.apache.commons.io.IOUtils;
->>>>>>> f9d4720b
 import org.apache.fop.apps.FOPException;
 import org.apache.fop.apps.FOUserAgent;
 import org.apache.fop.apps.MimeConstants;
@@ -89,39 +82,19 @@
 import org.apache.fop.pdf.PDFNumber;
 import org.apache.fop.pdf.PDFOutline;
 import org.apache.fop.pdf.PDFPage;
-<<<<<<< HEAD
-import org.apache.fop.pdf.PDFResourceContext;
-import org.apache.fop.pdf.PDFResources;
-import org.apache.fop.pdf.PDFState;
-=======
-import org.apache.fop.pdf.PDFPageLabels;
 import org.apache.fop.pdf.PDFPaintingState;
 import org.apache.fop.pdf.PDFResourceContext;
 import org.apache.fop.pdf.PDFResources;
-import org.apache.fop.pdf.PDFStream;
->>>>>>> f9d4720b
 import org.apache.fop.pdf.PDFTextUtil;
 import org.apache.fop.pdf.PDFXMode;
 import org.apache.fop.pdf.PDFXObject;
 import org.apache.fop.render.AbstractPathOrientedRenderer;
 import org.apache.fop.render.Graphics2DAdapter;
 import org.apache.fop.render.RendererContext;
-<<<<<<< HEAD
 import org.apache.fop.traits.RuleStyle;
-=======
 import org.apache.fop.util.AbstractPaintingState;
->>>>>>> f9d4720b
 import org.apache.fop.util.CharUtilities;
-import org.apache.fop.util.ColorUtil;
 import org.apache.fop.util.AbstractPaintingState.AbstractData;
-import org.apache.xmlgraphics.image.loader.ImageException;
-import org.apache.xmlgraphics.image.loader.ImageInfo;
-import org.apache.xmlgraphics.image.loader.ImageManager;
-import org.apache.xmlgraphics.image.loader.ImageSessionContext;
-import org.apache.xmlgraphics.image.loader.util.ImageUtil;
-import org.apache.xmlgraphics.xmp.Metadata;
-import org.apache.xmlgraphics.xmp.schemas.XMPBasicAdapter;
-import org.apache.xmlgraphics.xmp.schemas.XMPBasicSchema;
 
 /**
  * Renderer that renders areas to PDF.
@@ -214,27 +187,6 @@
      */
     protected String currentPageRef;
 
-<<<<<<< HEAD
-=======
-    /** the (optional) encryption parameters */
-    protected PDFEncryptionParams encryptionParams;
-
-    /** the ICC stream used as output profile by this document for PDF/A and PDF/X functionality. */
-    protected PDFICCStream outputProfile;
-    /** the default sRGB color space. */
-    protected PDFICCBasedColorSpace sRGBColorSpace;
-    /** controls whether the sRGB color space should be installed */
-    protected boolean disableSRGBColorSpace = false;
-
-    /** Optional URI to an output profile to be used. */
-    protected String outputProfileURI;
-
-    /** Painting state */
-    protected PDFPaintingState paintingState = null;
-
-    /** Text generation utility holding the current font status */
-    protected PDFTextUtil textutil;
->>>>>>> f9d4720b
     /** page height */
     protected int pageHeight;
 
@@ -262,7 +214,7 @@
         return this.generator;
     }
 
-    PDFState getState() {
+    PDFPaintingState getState() {
         return getGenerator().getState();
     }
 
@@ -311,16 +263,8 @@
         //pvReferences.clear();
         pdfResources = null;
         this.generator = null;
-        //currentStream = null;
         currentContext = null;
         currentPage = null;
-<<<<<<< HEAD
-        //currentState = null;
-        //this.textutil = null;
-=======
-        paintingState = null;
-        this.textutil = null;
->>>>>>> f9d4720b
 
         idPositions.clear();
         idGoTos.clear();
@@ -414,21 +358,7 @@
 
     /** {@inheritDoc} */
     protected void saveGraphicsState() {
-<<<<<<< HEAD
         generator.saveGraphicsState();
-=======
-        endTextObject();
-        paintingState.save();
-        currentStream.add("q\n");
-    }
-
-    private void restoreGraphicsState(boolean popState) {
-        endTextObject();
-        currentStream.add("Q\n");
-        if (popState) {
-            paintingState.restore();
-        }
->>>>>>> f9d4720b
     }
 
     /** {@inheritDoc} */
@@ -534,20 +464,12 @@
         this.generator = new PDFContentGenerator(this.pdfDoc, this.ostream, this.currentPage);
         this.borderPainter = new PDFBorderPainter(this.generator);
 
-<<<<<<< HEAD
         // Transform the PDF's default coordinate system (0,0 at lower left) to the PDFRenderer's
         AffineTransform basicPageTransform = new AffineTransform(1, 0, 0, -1, 0,
                 pageHeight / 1000f);
         generator.concatenate(basicPageTransform);
         /*
         currentState.concatenate(basicPageTransform);
-=======
-        paintingState = new PDFPaintingState();
-        // Transform the PDF's default coordinate system (0,0 at lower left) to the PDFRenderer's
-        AffineTransform basicPageTransform = new AffineTransform(1, 0, 0, -1, 0,
-                pageHeight / 1000f);
-        paintingState.concatenate(basicPageTransform);
->>>>>>> f9d4720b
         currentStream.add(CTMHelper.toPDFString(basicPageTransform, false) + " cm\n");
         */
 
@@ -568,12 +490,8 @@
     protected void startVParea(CTM ctm, Rectangle2D clippingRect) {
         saveGraphicsState();
         // Set the given CTM in the graphics state
-<<<<<<< HEAD
         /*
         currentState.concatenate(
-=======
-        paintingState.concatenate(
->>>>>>> f9d4720b
                 new AffineTransform(CTMHelper.toPDFArray(ctm)));
                 */
 
@@ -585,7 +503,6 @@
         }
         // multiply with current CTM
         generator.concatenate(new AffineTransform(CTMHelper.toPDFArray(ctm)));
-        //currentStream.add(CTMHelper.toPDFString(ctm) + " cm\n");
     }
 
     /** {@inheritDoc} */
@@ -596,11 +513,6 @@
     /** {@inheritDoc} */
     protected void concatenateTransformationMatrix(AffineTransform at) {
         generator.concatenate(at);
-        /*
-        if (!at.isIdentity()) {
-            paintingState.concatenate(at);
-            currentStream.add(CTMHelper.toPDFString(at, false) + " cm\n");
-        }*/
     }
 
     /**
@@ -615,187 +527,7 @@
     /** {@inheritDoc} */
     protected void drawBorderLine(float x1, float y1, float x2, float y2,
             boolean horz, boolean startOrBefore, int style, Color col) {
-<<<<<<< HEAD
         PDFBorderPainter.drawBorderLine(generator, x1, y1, x2, y2, horz, startOrBefore, style, col);
-=======
-        float w = x2 - x1;
-        float h = y2 - y1;
-        if ((w < 0) || (h < 0)) {
-            log.error("Negative extent received (w=" + w + ", h=" + h
-                    + "). Border won't be painted.");
-            return;
-        }
-        switch (style) {
-            case Constants.EN_DASHED:
-                setColor(col, false, null);
-                if (horz) {
-                    float unit = Math.abs(2 * h);
-                    int rep = (int)(w / unit);
-                    if (rep % 2 == 0) {
-                        rep++;
-                    }
-                    unit = w / rep;
-                    currentStream.add("[" + format(unit) + "] 0 d ");
-                    currentStream.add(format(h) + " w\n");
-                    float ym = y1 + (h / 2);
-                    currentStream.add(format(x1) + " " + format(ym) + " m "
-                            + format(x2) + " " + format(ym) + " l S\n");
-                } else {
-                    float unit = Math.abs(2 * w);
-                    int rep = (int)(h / unit);
-                    if (rep % 2 == 0) {
-                        rep++;
-                    }
-                    unit = h / rep;
-                    currentStream.add("[" + format(unit) + "] 0 d ");
-                    currentStream.add(format(w) + " w\n");
-                    float xm = x1 + (w / 2);
-                    currentStream.add(format(xm) + " " + format(y1) + " m "
-                            + format(xm) + " " + format(y2) + " l S\n");
-                }
-                break;
-            case Constants.EN_DOTTED:
-                setColor(col, false, null);
-                currentStream.add("1 J ");
-                if (horz) {
-                    float unit = Math.abs(2 * h);
-                    int rep = (int)(w / unit);
-                    if (rep % 2 == 0) {
-                        rep++;
-                    }
-                    unit = w / rep;
-                    currentStream.add("[0 " + format(unit) + "] 0 d ");
-                    currentStream.add(format(h) + " w\n");
-                    float ym = y1 + (h / 2);
-                    currentStream.add(format(x1) + " " + format(ym) + " m "
-                            + format(x2) + " " + format(ym) + " l S\n");
-                } else {
-                    float unit = Math.abs(2 * w);
-                    int rep = (int)(h / unit);
-                    if (rep % 2 == 0) {
-                        rep++;
-                    }
-                    unit = h / rep;
-                    currentStream.add("[0 " + format(unit) + " ] 0 d ");
-                    currentStream.add(format(w) + " w\n");
-                    float xm = x1 + (w / 2);
-                    currentStream.add(format(xm) + " " + format(y1) + " m "
-                            + format(xm) + " " + format(y2) + " l S\n");
-                }
-                break;
-            case Constants.EN_DOUBLE:
-                setColor(col, false, null);
-                currentStream.add("[] 0 d ");
-                if (horz) {
-                    float h3 = h / 3;
-                    currentStream.add(format(h3) + " w\n");
-                    float ym1 = y1 + (h3 / 2);
-                    float ym2 = ym1 + h3 + h3;
-                    currentStream.add(format(x1) + " " + format(ym1) + " m "
-                            + format(x2) + " " + format(ym1) + " l S\n");
-                    currentStream.add(format(x1) + " " + format(ym2) + " m "
-                            + format(x2) + " " + format(ym2) + " l S\n");
-                } else {
-                    float w3 = w / 3;
-                    currentStream.add(format(w3) + " w\n");
-                    float xm1 = x1 + (w3 / 2);
-                    float xm2 = xm1 + w3 + w3;
-                    currentStream.add(format(xm1) + " " + format(y1) + " m "
-                            + format(xm1) + " " + format(y2) + " l S\n");
-                    currentStream.add(format(xm2) + " " + format(y1) + " m "
-                            + format(xm2) + " " + format(y2) + " l S\n");
-                }
-                break;
-            case Constants.EN_GROOVE:
-            case Constants.EN_RIDGE:
-            {
-                float colFactor = (style == EN_GROOVE ? 0.4f : -0.4f);
-                currentStream.add("[] 0 d ");
-                if (horz) {
-                    Color uppercol = ColorUtil.lightenColor(col, -colFactor);
-                    Color lowercol = ColorUtil.lightenColor(col, colFactor);
-                    float h3 = h / 3;
-                    currentStream.add(format(h3) + " w\n");
-                    float ym1 = y1 + (h3 / 2);
-                    setColor(uppercol, false, null);
-                    currentStream.add(format(x1) + " " + format(ym1) + " m "
-                            + format(x2) + " " + format(ym1) + " l S\n");
-                    setColor(col, false, null);
-                    currentStream.add(format(x1) + " " + format(ym1 + h3) + " m "
-                                        + format(x2) + " " + format(ym1 + h3) + " l S\n");
-                    setColor(lowercol, false, null);
-                    currentStream.add(format(x1) + " " + format(ym1 + h3 + h3) + " m "
-                                        + format(x2) + " " + format(ym1 + h3 + h3) + " l S\n");
-                } else {
-                    Color leftcol = ColorUtil.lightenColor(col, -colFactor);
-                    Color rightcol = ColorUtil.lightenColor(col, colFactor);
-                    float w3 = w / 3;
-                    currentStream.add(format(w3) + " w\n");
-                    float xm1 = x1 + (w3 / 2);
-                    setColor(leftcol, false, null);
-                    currentStream.add(format(xm1) + " " + format(y1) + " m "
-                            + format(xm1) + " " + format(y2) + " l S\n");
-                    setColor(col, false, null);
-                    currentStream.add(format(xm1 + w3) + " " + format(y1) + " m "
-                                        + format(xm1 + w3) + " " + format(y2) + " l S\n");
-                    setColor(rightcol, false, null);
-                    currentStream.add(format(xm1 + w3 + w3) + " " + format(y1) + " m "
-                                        + format(xm1 + w3 + w3) + " " + format(y2) + " l S\n");
-                }
-                break;
-            }
-            case Constants.EN_INSET:
-            case Constants.EN_OUTSET:
-            {
-                float colFactor = (style == EN_OUTSET ? 0.4f : -0.4f);
-                currentStream.add("[] 0 d ");
-                Color c = col;
-                if (horz) {
-                    c = ColorUtil.lightenColor(c, (startOrBefore ? 1 : -1) * colFactor);
-                    currentStream.add(format(h) + " w\n");
-                    float ym1 = y1 + (h / 2);
-                    setColor(c, false, null);
-                    currentStream.add(format(x1) + " " + format(ym1) + " m "
-                            + format(x2) + " " + format(ym1) + " l S\n");
-                } else {
-                    c = ColorUtil.lightenColor(c, (startOrBefore ? 1 : -1) * colFactor);
-                    currentStream.add(format(w) + " w\n");
-                    float xm1 = x1 + (w / 2);
-                    setColor(c, false, null);
-                    currentStream.add(format(xm1) + " " + format(y1) + " m "
-                            + format(xm1) + " " + format(y2) + " l S\n");
-                }
-                break;
-            }
-            case Constants.EN_HIDDEN:
-                break;
-            default:
-                setColor(col, false, null);
-                currentStream.add("[] 0 d ");
-                if (horz) {
-                    currentStream.add(format(h) + " w\n");
-                    float ym = y1 + (h / 2);
-                    currentStream.add(format(x1) + " " + format(ym) + " m "
-                            + format(x2) + " " + format(ym) + " l S\n");
-                } else {
-                    currentStream.add(format(w) + " w\n");
-                    float xm = x1 + (w / 2);
-                    currentStream.add(format(xm) + " " + format(y1) + " m "
-                            + format(xm) + " " + format(y2) + " l S\n");
-                }
-        }
-    }
-
-    /**
-     * Sets the current line width in points.
-     * @param width line width in points
-     */
-    private void updateLineWidth(float width) {
-        if (paintingState.setLineWidth(width)) {
-            //Only write if value has changed WRT the current line width
-            currentStream.add(format(width) + " w\n");
-        }
->>>>>>> f9d4720b
     }
 
     /** {@inheritDoc} */
@@ -842,17 +574,10 @@
     /**
      * {@inheritDoc}
      */
-<<<<<<< HEAD
-    protected void fillRect(float x, float y, float w, float h) {
-        if (w != 0 && h != 0) {
-            generator.add(format(x) + " " + format(y) + " "
-                    + format(w) + " " + format(h) + " re f\n");
-=======
     protected void fillRect(float x, float y, float width, float height) {
         if (width > 0 && height > 0) {
-            currentStream.add(format(x) + " " + format(y) + " "
+            generator.add(format(x) + " " + format(y) + " "
                     + format(width) + " " + format(height) + " re f\n");
->>>>>>> f9d4720b
         }
     }
 
@@ -874,17 +599,12 @@
      * @return the saved state stack to recreate later
      */
     protected List breakOutOfStateStack() {
-//        return currentState.popAll();
+        PDFPaintingState paintingState = getState();
         List breakOutList = new java.util.ArrayList();
         AbstractPaintingState.AbstractData data;
         while (true) {
-<<<<<<< HEAD
-            data = getState().getData();
-            if (getState().pop() == null) {
-=======
             data = paintingState.getData();
             if (paintingState.restore() == null) {
->>>>>>> f9d4720b
                 break;
             }
             if (breakOutList.size() == 0) {
@@ -901,14 +621,9 @@
      * @param breakOutList the state stack to restore.
      */
     protected void restoreStateStackAfterBreakOut(List breakOutList) {
-<<<<<<< HEAD
         generator.comment("------ restoring context after break-out...");
-        PDFState.Data data;
-=======
-        comment("------ restoring context after break-out...");
 //        currentState.pushAll(breakOutList);
         AbstractData data;
->>>>>>> f9d4720b
         Iterator i = breakOutList.iterator();
         while (i.hasNext()) {
             data = (AbstractData)i.next();
@@ -1051,11 +766,7 @@
      */
     protected void saveAbsolutePosition(String id, int relativeIPP, int relativeBPP) {
         saveAbsolutePosition(id, currentPageRef,
-<<<<<<< HEAD
                              relativeIPP, relativeBPP, getState().getTransform());
-=======
-                             relativeIPP, relativeBPP, paintingState.getTransform());
->>>>>>> f9d4720b
     }
 
     /**
@@ -1079,13 +790,8 @@
                 bpp += currentBPPosition;
             }
             AffineTransform tf = positioning == Block.FIXED
-<<<<<<< HEAD
                 ? getState().getBaseTransform()
                 : getState().getTransform();
-=======
-                ? paintingState.getBaseTransform()
-                : paintingState.getTransform();
->>>>>>> f9d4720b
             saveAbsolutePosition(id, currentPageRef, ipp, bpp, tf);
         }
     }
@@ -1148,11 +854,7 @@
             int bpp = currentBPPosition + ip.getOffset();
             ipRect = new Rectangle2D.Float(ipp / 1000f, bpp / 1000f,
                                            ip.getIPD() / 1000f, ip.getBPD() / 1000f);
-<<<<<<< HEAD
             AffineTransform transform = getState().getTransform();
-=======
-            AffineTransform transform = paintingState.getTransform();
->>>>>>> f9d4720b
             ipRect = transform.createTransformedShape(ipRect).getBounds2D();
 
             factory = pdfDoc.getFactory();
@@ -1357,50 +1059,6 @@
         }
     }
 
-<<<<<<< HEAD
-=======
-    /**
-     * Establishes a new foreground or fill color. In contrast to updateColor
-     * this method does not check the PDFState for optimization possibilities.
-     * @param col the color to apply
-     * @param fill true to set the fill color, false for the foreground color
-     * @param pdf StringBuffer to write the PDF code to, if null, the code is
-     *     written to the current stream.
-     */
-    protected void setColor(Color col, boolean fill, StringBuffer pdf) {
-        PDFColor color = new PDFColor(this.pdfDoc, col);
-
-        if (pdf != null) {
-            pdf.append(color.getColorSpaceOut(fill));
-        } else {
-            currentStream.add(color.getColorSpaceOut(fill));
-        }
-    }
-
-    /**
-     * Establishes a new foreground or fill color.
-     * @param col the color to apply (null skips this operation)
-     * @param fill true to set the fill color, false for the foreground color
-     * @param pdf StringBuffer to write the PDF code to, if null, the code is
-     *     written to the current stream.
-     */
-    private void updateColor(Color col, boolean fill, StringBuffer pdf) {
-        if (col == null) {
-            return;
-        }
-        boolean update = false;
-        if (fill) {
-            update = paintingState.setBackColor(col);
-        } else {
-            update = paintingState.setColor(col);
-        }
-
-        if (update) {
-            setColor(col, fill, pdf);
-        }
-    }
-
->>>>>>> f9d4720b
     /** {@inheritDoc} */
     protected void updateColor(Color col, boolean fill) {
         generator.updateColor(col, fill, null);
@@ -1536,11 +1194,6 @@
                 x, y, width, height, foreignAttributes);
         context.setProperty(PDFRendererContextConstants.PDF_DOCUMENT, pdfDoc);
         context.setProperty(PDFRendererContextConstants.OUTPUT_STREAM, ostream);
-<<<<<<< HEAD
-        context.setProperty(PDFRendererContextConstants.PDF_STATE, getState());
-=======
-        context.setProperty(PDFRendererContextConstants.PDF_PAINTING_STATE, paintingState);
->>>>>>> f9d4720b
         context.setProperty(PDFRendererContextConstants.PDF_PAGE, currentPage);
         context.setProperty(PDFRendererContextConstants.PDF_CONTEXT,
                     currentContext == null ? currentPage : currentContext);
@@ -1560,11 +1213,6 @@
     public void renderLeader(Leader area) {
         renderInlineAreaBackAndBorders(area);
 
-<<<<<<< HEAD
-=======
-        paintingState.save();
-        saveGraphicsState();
->>>>>>> f9d4720b
         int style = area.getRuleStyle();
         int ruleThickness = area.getRuleThickness();
         int startx = currentIPPosition + area.getBorderAndPaddingWidthStart();
@@ -1574,62 +1222,9 @@
                         + area.getIPD();
         Color col = (Color)area.getTrait(Trait.COLOR);
 
-<<<<<<< HEAD
         endTextObject();
         borderPainter.drawLine(new Point(startx, starty), new Point(endx, starty),
                 ruleThickness, col, RuleStyle.valueOf(style));
-=======
-        switch (style) {
-            case EN_SOLID:
-            case EN_DASHED:
-            case EN_DOUBLE:
-                drawBorderLine(startx, starty, endx, starty + ruleThickness,
-                        true, true, style, col);
-                break;
-            case EN_DOTTED:
-                clipRect(startx, starty, endx - startx, ruleThickness);
-                //This displaces the dots to the right by half a dot's width
-                //TODO There's room for improvement here
-                currentStream.add("1 0 0 1 " + format(ruleThickness / 2) + " 0 cm\n");
-                drawBorderLine(startx, starty, endx, starty + ruleThickness,
-                        true, true, style, col);
-                break;
-            case EN_GROOVE:
-            case EN_RIDGE:
-                float half = area.getRuleThickness() / 2000f;
-
-                setColor(ColorUtil.lightenColor(col, 0.6f), true, null);
-                currentStream.add(format(startx) + " " + format(starty) + " m\n");
-                currentStream.add(format(endx) + " " + format(starty) + " l\n");
-                currentStream.add(format(endx) + " " + format(starty + 2 * half) + " l\n");
-                currentStream.add(format(startx) + " " + format(starty + 2 * half) + " l\n");
-                currentStream.add("h\n");
-                currentStream.add("f\n");
-                setColor(col, true, null);
-                if (style == EN_GROOVE) {
-                    currentStream.add(format(startx) + " " + format(starty) + " m\n");
-                    currentStream.add(format(endx) + " " + format(starty) + " l\n");
-                    currentStream.add(format(endx) + " " + format(starty + half) + " l\n");
-                    currentStream.add(format(startx + half) + " " + format(starty + half) + " l\n");
-                    currentStream.add(format(startx) + " " + format(starty + 2 * half) + " l\n");
-                } else {
-                    currentStream.add(format(endx) + " " + format(starty) + " m\n");
-                    currentStream.add(format(endx) + " " + format(starty + 2 * half) + " l\n");
-                    currentStream.add(format(startx) + " " + format(starty + 2 * half) + " l\n");
-                    currentStream.add(format(startx) + " " + format(starty + half) + " l\n");
-                    currentStream.add(format(endx - half) + " " + format(starty + half) + " l\n");
-                }
-                currentStream.add("h\n");
-                currentStream.add("f\n");
-                break;
-            default:
-                throw new UnsupportedOperationException("rule style not supported");
-        }
-
-        restoreGraphicsState();
-        paintingState.restore();
-        beginTextObject();
->>>>>>> f9d4720b
         super.renderLeader(area);
     }
 
