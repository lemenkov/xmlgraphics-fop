/*
 * Licensed to the Apache Software Foundation (ASF) under one or more
 * contributor license agreements.  See the NOTICE file distributed with
 * this work for additional information regarding copyright ownership.
 * The ASF licenses this file to You under the Apache License, Version 2.0
 * (the "License"); you may not use this file except in compliance with
 * the License.  You may obtain a copy of the License at
 *
 *      http://www.apache.org/licenses/LICENSE-2.0
 *
 * Unless required by applicable law or agreed to in writing, software
 * distributed under the License is distributed on an "AS IS" BASIS,
 * WITHOUT WARRANTIES OR CONDITIONS OF ANY KIND, either express or implied.
 * See the License for the specific language governing permissions and
 * limitations under the License.
 */

/* $Id$ */

package org.apache.fop.render.pdf;

import java.awt.Color;
import java.awt.geom.AffineTransform;
import java.io.IOException;
import java.io.OutputStream;
import java.util.Map;

import org.apache.avalon.framework.configuration.Configuration;
import org.apache.batik.bridge.BridgeContext;
import org.apache.batik.bridge.GVTBuilder;
import org.apache.batik.dom.svg.SVGDOMImplementation;
import org.apache.batik.gvt.GraphicsNode;
import org.apache.batik.util.SVGConstants;
import org.apache.commons.logging.Log;
import org.apache.commons.logging.LogFactory;
<<<<<<< HEAD

import org.apache.xmlgraphics.util.QName;

=======
>>>>>>> 392d02e2
import org.apache.fop.apps.FOUserAgent;
import org.apache.fop.fonts.FontInfo;
import org.apache.fop.pdf.PDFDocument;
import org.apache.fop.pdf.PDFPage;
import org.apache.fop.pdf.PDFPaintingState;
import org.apache.fop.pdf.PDFResourceContext;
import org.apache.fop.pdf.PDFStream;
import org.apache.fop.render.AbstractGenericSVGHandler;
import org.apache.fop.render.Renderer;
import org.apache.fop.render.RendererContext;
import org.apache.fop.render.RendererContextConstants;
import org.apache.fop.svg.PDFAElementBridge;
import org.apache.fop.svg.PDFBridgeContext;
import org.apache.fop.svg.PDFGraphics2D;
import org.apache.fop.svg.SVGEventProducer;
import org.apache.fop.svg.SVGUserAgent;
<<<<<<< HEAD
=======
import org.w3c.dom.Document;
>>>>>>> 392d02e2

/**
 * PDF XML handler for SVG (uses Apache Batik).
 * This handler handles XML for foreign objects when rendering to PDF.
 * It renders SVG to the PDF document using the PDFGraphics2D.
 * The properties from the PDF renderer are subject to change.
 */
public class PDFSVGHandler extends AbstractGenericSVGHandler
            implements PDFRendererContextConstants {

    /** logging instance */
    private static Log log = LogFactory.getLog(PDFSVGHandler.class);

    /**
     * Get the pdf information from the render context.
     *
     * @param context the renderer context
     * @return the pdf information retrieved from the context
     */
    public static PDFInfo getPDFInfo(RendererContext context) {
        PDFInfo pdfi = new PDFInfo();
        pdfi.pdfDoc = (PDFDocument)context.getProperty(PDF_DOCUMENT);
        pdfi.outputStream = (OutputStream)context.getProperty(OUTPUT_STREAM);
        pdfi.pdfPaintingState = (PDFPaintingState)context.getProperty(PDF_PAINTING_STATE);
        pdfi.pdfPage = (PDFPage)context.getProperty(PDF_PAGE);
        pdfi.pdfContext = (PDFResourceContext)context.getProperty(PDF_CONTEXT);
        pdfi.currentStream = (PDFStream)context.getProperty(PDF_STREAM);
        pdfi.width = ((Integer)context.getProperty(WIDTH)).intValue();
        pdfi.height = ((Integer)context.getProperty(HEIGHT)).intValue();
        pdfi.fi = (FontInfo)context.getProperty(PDF_FONT_INFO);
        pdfi.currentFontName = (String)context.getProperty(PDF_FONT_NAME);
        pdfi.currentFontSize = ((Integer)context.getProperty(PDF_FONT_SIZE)).intValue();
        pdfi.currentXPosition = ((Integer)context.getProperty(XPOS)).intValue();
        pdfi.currentYPosition = ((Integer)context.getProperty(YPOS)).intValue();
        pdfi.cfg = (Configuration)context.getProperty(HANDLER_CONFIGURATION);
        Map foreign = (Map)context.getProperty(RendererContextConstants.FOREIGN_ATTRIBUTES);
<<<<<<< HEAD
        QName qName = new QName(ExtensionElementMapping.URI, null, "conversion-mode");
        if (foreign != null
                && "bitmap".equalsIgnoreCase((String)foreign.get(qName))) {
=======

        if (foreign != null
                && BITMAP.equalsIgnoreCase((String)foreign.get(CONVERSION_MODE))) {
>>>>>>> 392d02e2
            pdfi.paintAsBitmap = true;
        }
        return pdfi;
    }

    /**
     * PDF information structure for drawing the XML document.
     */
    public static class PDFInfo {
        /** see PDF_DOCUMENT */
        public PDFDocument pdfDoc;
        /** see OUTPUT_STREAM */
        public OutputStream outputStream;
        /** see PDF_STATE */
        public PDFPaintingState pdfPaintingState;
        /** see PDF_PAGE */
        public PDFPage pdfPage;
        /** see PDF_CONTEXT */
        public PDFResourceContext pdfContext;
        /** see PDF_STREAM */
        public PDFStream currentStream;
        /** see PDF_WIDTH */
        public int width;
        /** see PDF_HEIGHT */
        public int height;
        /** see PDF_FONT_INFO */
        public FontInfo fi;
        /** see PDF_FONT_NAME */
        public String currentFontName;
        /** see PDF_FONT_SIZE */
        public int currentFontSize;
        /** see PDF_XPOS */
        public int currentXPosition;
        /** see PDF_YPOS */
        public int currentYPosition;
        /** see PDF_HANDLER_CONFIGURATION */
        public Configuration cfg;
        /** true if SVG should be rendered as a bitmap instead of natively */
        public boolean paintAsBitmap;
    }

    /**
     * {@inheritDoc}
     */
    protected void renderSVGDocument(RendererContext context,
            Document doc) {
        PDFRenderer renderer = (PDFRenderer)context.getRenderer();
        PDFInfo pdfInfo = getPDFInfo(context);
        if (pdfInfo.paintAsBitmap) {
            try {
                super.renderSVGDocument(context, doc);
            } catch (IOException ioe) {
                SVGEventProducer eventProducer = SVGEventProducer.Provider.get(
                        context.getUserAgent().getEventBroadcaster());
                eventProducer.svgRenderingError(this, ioe, getDocumentURI(doc));
            }
            return;
        }
        int xOffset = pdfInfo.currentXPosition;
        int yOffset = pdfInfo.currentYPosition;

        FOUserAgent userAgent = context.getUserAgent();
        final float deviceResolution = userAgent.getTargetResolution();
        if (log.isDebugEnabled()) {
            log.debug("Generating SVG at " + deviceResolution + "dpi.");
        }

        final float uaResolution = userAgent.getSourceResolution();
        SVGUserAgent ua = new SVGUserAgent(userAgent, new AffineTransform());

        //Scale for higher resolution on-the-fly images from Batik
        double s = uaResolution / deviceResolution;
        AffineTransform resolutionScaling = new AffineTransform();
        resolutionScaling.scale(s, s);

        GVTBuilder builder = new GVTBuilder();

        //Controls whether text painted by Batik is generated using text or path operations
        boolean strokeText = false;
        Configuration cfg = pdfInfo.cfg;
        if (cfg != null) {
            strokeText = cfg.getChild("stroke-text", true).getValueAsBoolean(strokeText);
        }

        BridgeContext ctx = new PDFBridgeContext(ua,
                (strokeText ? null : pdfInfo.fi),
                userAgent.getFactory().getImageManager(),
                userAgent.getImageSessionContext(),
                new AffineTransform());

        GraphicsNode root;
        try {
            root = builder.build(ctx, doc);
            builder = null;
        } catch (Exception e) {
            SVGEventProducer eventProducer = SVGEventProducer.Provider.get(
                    context.getUserAgent().getEventBroadcaster());
            eventProducer.svgNotBuilt(this, e, getDocumentURI(doc));
            return;
        }
        // get the 'width' and 'height' attributes of the SVG document
        float w = (float)ctx.getDocumentSize().getWidth() * 1000f;
        float h = (float)ctx.getDocumentSize().getHeight() * 1000f;

        float sx = pdfInfo.width / w;
        float sy = pdfInfo.height / h;

        //Scaling and translation for the bounding box of the image
        AffineTransform scaling = new AffineTransform(
                sx, 0, 0, sy, xOffset / 1000f, yOffset / 1000f);

        //Transformation matrix that establishes the local coordinate system for the SVG graphic
        //in relation to the current coordinate system
        AffineTransform imageTransform = new AffineTransform();
        imageTransform.concatenate(scaling);
        imageTransform.concatenate(resolutionScaling);

        /*
         * Clip to the svg area.
         * Note: To have the svg overlay (under) a text area then use
         * an fo:block-container
         */
        pdfInfo.currentStream.add("%SVG setup\n");
        renderer.saveGraphicsState();
        renderer.setColor(Color.black, false, null);
        renderer.setColor(Color.black, true, null);

        if (!scaling.isIdentity()) {
            pdfInfo.currentStream.add("%viewbox\n");
            pdfInfo.currentStream.add(CTMHelper.toPDFString(scaling, false) + " cm\n");
        }

        //SVGSVGElement svg = ((SVGDocument)doc).getRootElement();

        if (pdfInfo.pdfContext == null) {
            pdfInfo.pdfContext = pdfInfo.pdfPage;
        }
        PDFGraphics2D graphics = new PDFGraphics2D(true, pdfInfo.fi,
                pdfInfo.pdfDoc,
                pdfInfo.pdfContext, pdfInfo.pdfPage.referencePDF(),
                pdfInfo.currentFontName, pdfInfo.currentFontSize);
        graphics.setGraphicContext(new org.apache.xmlgraphics.java2d.GraphicContext());

        if (!resolutionScaling.isIdentity()) {
            pdfInfo.currentStream.add("%resolution scaling for " + uaResolution
                        + " -> " + deviceResolution + "\n");
            pdfInfo.currentStream.add(
                    CTMHelper.toPDFString(resolutionScaling, false) + " cm\n");
            graphics.scale(1 / s, 1 / s);
        }

        pdfInfo.currentStream.add("%SVG start\n");

        //Save state and update coordinate system for the SVG image
        pdfInfo.pdfPaintingState.save();
        pdfInfo.pdfPaintingState.concatenate(imageTransform);

        //Now that we have the complete transformation matrix for the image, we can update the
        //transformation matrix for the AElementBridge.
        PDFAElementBridge aBridge = (PDFAElementBridge)ctx.getBridge(
                SVGDOMImplementation.SVG_NAMESPACE_URI, SVGConstants.SVG_A_TAG);
        aBridge.getCurrentTransform().setTransform(pdfInfo.pdfPaintingState.getTransform());

        graphics.setPaintingState(pdfInfo.pdfPaintingState);
        graphics.setOutputStream(pdfInfo.outputStream);
        try {
            root.paint(graphics);
            pdfInfo.currentStream.add(graphics.getString());
        } catch (Exception e) {
            SVGEventProducer eventProducer = SVGEventProducer.Provider.get(
                    context.getUserAgent().getEventBroadcaster());
            eventProducer.svgRenderingError(this, e, getDocumentURI(doc));
        }
        pdfInfo.pdfPaintingState.restore();
        renderer.restoreGraphicsState();
        pdfInfo.currentStream.add("%SVG end\n");
    }

    /** {@inheritDoc} */
    public boolean supportsRenderer(Renderer renderer) {
        return (renderer instanceof PDFRenderer);
    }
}<|MERGE_RESOLUTION|>--- conflicted
+++ resolved
@@ -33,12 +33,6 @@
 import org.apache.batik.util.SVGConstants;
 import org.apache.commons.logging.Log;
 import org.apache.commons.logging.LogFactory;
-<<<<<<< HEAD
-
-import org.apache.xmlgraphics.util.QName;
-
-=======
->>>>>>> 392d02e2
 import org.apache.fop.apps.FOUserAgent;
 import org.apache.fop.fonts.FontInfo;
 import org.apache.fop.pdf.PDFDocument;
@@ -55,10 +49,7 @@
 import org.apache.fop.svg.PDFGraphics2D;
 import org.apache.fop.svg.SVGEventProducer;
 import org.apache.fop.svg.SVGUserAgent;
-<<<<<<< HEAD
-=======
 import org.w3c.dom.Document;
->>>>>>> 392d02e2
 
 /**
  * PDF XML handler for SVG (uses Apache Batik).
@@ -95,15 +86,9 @@
         pdfi.currentYPosition = ((Integer)context.getProperty(YPOS)).intValue();
         pdfi.cfg = (Configuration)context.getProperty(HANDLER_CONFIGURATION);
         Map foreign = (Map)context.getProperty(RendererContextConstants.FOREIGN_ATTRIBUTES);
-<<<<<<< HEAD
-        QName qName = new QName(ExtensionElementMapping.URI, null, "conversion-mode");
-        if (foreign != null
-                && "bitmap".equalsIgnoreCase((String)foreign.get(qName))) {
-=======
 
         if (foreign != null
                 && BITMAP.equalsIgnoreCase((String)foreign.get(CONVERSION_MODE))) {
->>>>>>> 392d02e2
             pdfi.paintAsBitmap = true;
         }
         return pdfi;
