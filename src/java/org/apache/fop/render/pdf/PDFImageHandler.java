--- conflicted
+++ resolved
@@ -34,29 +34,6 @@
 public interface PDFImageHandler extends ImageHandler {
 
     /**
-<<<<<<< HEAD
-     * Returns the priority for this image handler. A lower value means higher priority. This
-     * information is used to build the ordered/prioritized list of supported ImageFlavors for
-     * the PDF renderer. The built-in handlers use priorities between 100 and 999.
-     * @return a positive integer (>0) indicating the priority
-     */
-    int getPriority();
-
-    /**
-     * Returns the {@link ImageFlavor}s supported by this instance
-     * @return the supported image flavors
-     */
-    ImageFlavor[] getSupportedImageFlavors();
-
-    /**
-     * Returns the {@link Image} subclass supported by this instance.
-     * @return the Image type
-     */
-    Class getSupportedImageClass();
-
-    /**
-=======
->>>>>>> 392d02e2
      * Generates the PDF objects for the given {@link Image} instance. If the handler generates
      * an XObject, it shall return it or otherwise return null. A generated XObject shall be
      * placed in the current viewport according to the two parameters "origin" and "pos".
