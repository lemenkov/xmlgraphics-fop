/*
 * Licensed to the Apache Software Foundation (ASF) under one or more
 * contributor license agreements.  See the NOTICE file distributed with
 * this work for additional information regarding copyright ownership.
 * The ASF licenses this file to You under the Apache License, Version 2.0
 * (the "License"); you may not use this file except in compliance with
 * the License.  You may obtain a copy of the License at
 *
 *      http://www.apache.org/licenses/LICENSE-2.0
 *
 * Unless required by applicable law or agreed to in writing, software
 * distributed under the License is distributed on an "AS IS" BASIS,
 * WITHOUT WARRANTIES OR CONDITIONS OF ANY KIND, either express or implied.
 * See the License for the specific language governing permissions and
 * limitations under the License.
 */

/* $Id$ */

package org.apache.fop.render.pcl;

import java.awt.Color;
import java.awt.Dimension;
import java.awt.Graphics2D;
import java.awt.geom.AffineTransform;
import java.awt.image.BufferedImage;
import java.awt.image.BufferedImageOp;
import java.awt.image.ByteLookupTable;
import java.awt.image.ColorModel;
import java.awt.image.DataBuffer;
import java.awt.image.DataBufferByte;
import java.awt.image.IndexColorModel;
import java.awt.image.LookupOp;
import java.awt.image.MultiPixelPackedSampleModel;
import java.awt.image.Raster;
import java.awt.image.RenderedImage;
import java.awt.image.WritableRaster;
import java.io.DataOutputStream;
import java.io.IOException;
import java.io.OutputStream;
import java.text.DecimalFormat;
import java.text.DecimalFormatSymbols;
import java.util.Locale;

import org.apache.commons.io.output.ByteArrayOutputStream;

import org.apache.xmlgraphics.image.GraphicsUtil;
import org.apache.xmlgraphics.util.UnitConv;

import org.apache.fop.util.BitmapImageUtil;

/**
 * This class provides methods for generating PCL print files.
 */
public class PCLGenerator {

    private static final String US_ASCII = "US-ASCII";

    private static final String ISO_8859_1 = "ISO-8859-1";

    /** The ESC (escape) character */
    public static final char ESC = '\033';

    /** A list of all supported resolutions in PCL (values in dpi) */
    public static final int[] PCL_RESOLUTIONS = new int[] {75, 100, 150, 200, 300, 600};

    /** Selects a 4x4 Bayer dither matrix (17 grayscales) */
    public static final int DITHER_MATRIX_4X4 = 4;
    /** Selects a 8x8 Bayer dither matrix (65 grayscales) */
    public static final int DITHER_MATRIX_8X8 = 8;

    private final DecimalFormatSymbols symbols = new DecimalFormatSymbols(Locale.US);
    private final DecimalFormat df2 = new DecimalFormat("0.##", symbols);
    private final DecimalFormat df4 = new DecimalFormat("0.####", symbols);

    private final OutputStream out;

    private boolean currentSourceTransparency = true;
    private boolean currentPatternTransparency = true;

    private int maxBitmapResolution = PCL_RESOLUTIONS[PCL_RESOLUTIONS.length - 1];

    /**
     * true: Standard PCL shades are used (poor quality). false: user-defined pattern are used
     * to create custom dither patterns for better grayscale quality.
     */
    private final boolean usePCLShades = false;

    /**
     * Main constructor.
     * @param out the OutputStream to write the PCL stream to
     */
    public PCLGenerator(OutputStream out) {
        this.out = out;
    }

    /**
     * Main constructor.
     * @param out the OutputStream to write the PCL stream to
     * @param maxResolution the maximum resolution to encode bitmap images at
     */
    public PCLGenerator(OutputStream out, int maxResolution) {
        this(out);
        boolean found = false;
        for (int i = 0; i < PCL_RESOLUTIONS.length; i++) {
            if (PCL_RESOLUTIONS[i] == maxResolution) {
                found = true;
                break;
            }
        }
        if (!found) {
            throw new IllegalArgumentException("Illegal value for maximum resolution!");
        }
        this.maxBitmapResolution = maxResolution;
    }

    /** @return the OutputStream that this generator writes to */
    public OutputStream getOutputStream() {
        return this.out;
    }

    /**
     * Returns the currently active text encoding.
     * @return the text encoding
     */
    public String getTextEncoding() {
        return ISO_8859_1;
    }

    /** @return the maximum resolution to encode bitmap images at */
    public int getMaximumBitmapResolution() {
        return this.maxBitmapResolution;
    }

    /**
     * Writes a PCL escape command to the output stream.
     * @param cmd the command (without the ESCAPE character)
     * @throws IOException In case of an I/O error
     */
    public void writeCommand(String cmd) throws IOException {
        out.write(27); //ESC
        out.write(cmd.getBytes(US_ASCII));
    }

    /**
     * Writes raw text (in ISO-8859-1 encoding) to the output stream.
     * @param s the text
     * @throws IOException In case of an I/O error
     */
    public void writeText(String s) throws IOException {
        out.write(s.getBytes(ISO_8859_1));
    }

    /**
     * Formats a double value with two decimal positions for PCL output.
     *
     * @param value value to format
     * @return the formatted value
     */
    public final String formatDouble2(double value) {
        return df2.format(value);
    }

    /**
     * Formats a double value with four decimal positions for PCL output.
     *
     * @param value value to format
     * @return the formatted value
     */
    public final String formatDouble4(double value) {
        return df4.format(value);
    }

    /**
     * Sends the universal end of language command (UEL).
     * @throws IOException In case of an I/O error
     */
    public void universalEndOfLanguage() throws IOException {
        writeCommand("%-12345X");
    }

    /**
     * Resets the printer and restores the user default environment.
     * @throws IOException In case of an I/O error
     */
    public void resetPrinter() throws IOException {
        writeCommand("E");
    }

    /**
     * Sends the job separation command.
     * @throws IOException In case of an I/O error
     */
    public void separateJobs() throws IOException {
        writeCommand("&l1T");
    }

    /**
     * Sends the form feed character.
     * @throws IOException In case of an I/O error
     */
    public void formFeed() throws IOException {
        out.write(12); //=OC ("FF", Form feed)
    }

    /**
     * Sets the unit of measure.
     * @param value the resolution value (units per inch)
     * @throws IOException In case of an I/O error
     */
    public void setUnitOfMeasure(int value) throws IOException {
        writeCommand("&u" + value + "D");
    }

    /**
     * Sets the raster graphics resolution
     * @param value the resolution value (units per inch)
     * @throws IOException In case of an I/O error
     */
    public void setRasterGraphicsResolution(int value) throws IOException {
        writeCommand("*t" + value + "R");
    }

    /**
     * Selects the page size.
     * @param selector the integer representing the page size
     * @throws IOException In case of an I/O error
     */
    public void selectPageSize(int selector) throws IOException {
        writeCommand("&l" + selector + "A");
    }

    /**
     * Selects the paper source. The parameter is usually printer-specific. Usually, "1" is the
     * default tray, "2" is the manual paper feed, "3" is the manual envelope feed, "4" is the
     * "lower" tray and "7" is "auto-select". Consult the technical reference for your printer
     * for all available values.
     * @param selector the integer representing the paper source/tray
     * @throws IOException In case of an I/O error
     */
    public void selectPaperSource(int selector) throws IOException {
        writeCommand("&l" + selector + "H");
    }

    /**
     * Selects the duplexing mode for the page.
     * The parameter is usually printer-specific.
     * "0" means Simplex,
     * "1" means Duplex, Long-Edge Binding,
     * "2" means Duplex, Short-Edge Binding.
     * @param selector the integer representing the duplexing mode of the page
     * @throws IOException In case of an I/O error
     */
    public void selectDuplexMode(int selector) throws IOException {
        writeCommand("&l" + selector + "S");
    }

    /**
     * Clears the horizontal margins.
     * @throws IOException In case of an I/O error
     */
    public void clearHorizontalMargins() throws IOException {
        writeCommand("9");
    }

    /**
     * The Top Margin command designates the number of lines between
     * the top of the logical page and the top of the text area.
     * @param numberOfLines the number of lines (See PCL specification for details)
     * @throws IOException In case of an I/O error
     */
    public void setTopMargin(int numberOfLines) throws IOException {
        writeCommand("&l" + numberOfLines + "E");
    }

    /**
     * The Text Length command can be used to define the bottom border. See the PCL specification
     * for details.
     * @param numberOfLines the number of lines
     * @throws IOException In case of an I/O error
     */
    public void setTextLength(int numberOfLines) throws IOException {
        writeCommand("&l" + numberOfLines + "F");
    }

    /**
     * Sets the Vertical Motion Index (VMI).
     * @param value the VMI value
     * @throws IOException In case of an I/O error
     */
    public void setVMI(double value) throws IOException {
        writeCommand("&l" + formatDouble4(value) + "C");
    }

    /**
     * Sets the cursor to a new absolute coordinate.
     * @param x the X coordinate (in millipoints)
     * @param y the Y coordinate (in millipoints)
     * @throws IOException In case of an I/O error
     */
    public void setCursorPos(double x, double y) throws IOException {
        if (x < 0) {
            //A negative x value will result in a relative movement so go to "0" first.
            //But this will most probably have no effect anyway since you can't paint to the left
            //of the logical page
            writeCommand("&a0h" + formatDouble2(x / 100) + "h" + formatDouble2(y / 100) + "V");
        } else {
            writeCommand("&a" + formatDouble2(x / 100) + "h" + formatDouble2(y / 100) + "V");
        }
    }

    /**
     * Pushes the current cursor position on a stack (stack size: max 20 entries)
     * @throws IOException In case of an I/O error
     */
    public void pushCursorPos() throws IOException {
        writeCommand("&f0S");
    }

    /**
     * Pops the current cursor position from the stack.
     * @throws IOException In case of an I/O error
     */
    public void popCursorPos() throws IOException {
        writeCommand("&f1S");
    }

    /**
     * Changes the current print direction while maintaining the current cursor position.
     * @param rotate the rotation angle (counterclockwise), one of 0, 90, 180 and 270.
     * @throws IOException In case of an I/O error
     */
    public void changePrintDirection(int rotate) throws IOException {
        writeCommand("&a" + rotate + "P");
    }

    /**
     * Enters the HP GL/2 mode.
     * @param restorePreviousHPGL2Cursor true if the previous HP GL/2 pen position should be
     *                                   restored, false if the current position is maintained
     * @throws IOException In case of an I/O error
     */
    public void enterHPGL2Mode(boolean restorePreviousHPGL2Cursor) throws IOException {
        if (restorePreviousHPGL2Cursor) {
            writeCommand("%0B");
        } else {
            writeCommand("%1B");
        }
    }

    /**
     * Enters the PCL mode.
     * @param restorePreviousPCLCursor true if the previous PCL cursor position should be restored,
     *                                 false if the current position is maintained
     * @throws IOException In case of an I/O error
     */
    public void enterPCLMode(boolean restorePreviousPCLCursor) throws IOException {
        if (restorePreviousPCLCursor) {
            writeCommand("%0A");
        } else {
            writeCommand("%1A");
        }
    }

    /**
     * Generate a filled rectangle at the current cursor position.
     *
     * @param w the width in millipoints
     * @param h the height in millipoints
     * @param col the fill color
     * @throws IOException In case of an I/O error
     */
    protected void fillRect(int w, int h, Color col) throws IOException {
        if ((w == 0) || (h == 0)) {
            return;
        }
        if (h < 0) {
            h *= -1;
        } else {
            //y += h;
        }
        setPatternTransparencyMode(false);
        if (usePCLShades
                || Color.black.equals(col)
                || Color.white.equals(col)) {
            writeCommand("*c" + formatDouble4(w / 100.0) + "h"
                              + formatDouble4(h / 100.0) + "V");
            int lineshade = convertToPCLShade(col);
            writeCommand("*c" + lineshade + "G");
            writeCommand("*c2P"); //Shaded fill
        } else {
            defineGrayscalePattern(col, 32, DITHER_MATRIX_4X4);

            writeCommand("*c" + formatDouble4(w / 100.0) + "h"
                              + formatDouble4(h / 100.0) + "V");
            writeCommand("*c32G");
            writeCommand("*c4P"); //User-defined pattern
        }
        // Reset pattern transparency mode.
        setPatternTransparencyMode(true);
    }

    //Bayer dither matrices (4x4 and 8x8 are derived from the 2x2 matrix)
    private static final int[] BAYER_D2 = new int[] {0, 2, 3, 1};
    private static final int[] BAYER_D4;
    private static final int[] BAYER_D8;

    static {
        BAYER_D4 = deriveBayerMatrix(BAYER_D2);
        BAYER_D8 = deriveBayerMatrix(BAYER_D4);
    }

    private static void setValueInMatrix(int[] dn, int half, int part, int idx, int value) {
        int xoff = (part & 1) * half;
        int yoff = (part & 2) * half * half;
        int matrixIndex = yoff + ((idx / half) * half * 2) + (idx % half) + xoff;
        dn[matrixIndex] = value;
    }

    private static int[] deriveBayerMatrix(int[] d) {
        int[] dn = new int[d.length * 4];
        int half = (int)Math.sqrt(d.length);
        for (int part = 0; part < 4; part++) {
            for (int i = 0, c = d.length; i < c; i++) {
                setValueInMatrix(dn, half, part, i, d[i] * 4 + BAYER_D2[part]);
            }
        }
        return dn;
    }

    /**
     * Generates a user-defined pattern for a dithering pattern matching the grayscale value
     * of the color given.
     * @param col the color to create the pattern for
     * @param patternID the pattern ID to use
     * @param ditherMatrixSize the size of the Bayer dither matrix to use (4 or 8 supported)
     * @throws IOException In case of an I/O error
     */
    public void defineGrayscalePattern(Color col, int patternID, int ditherMatrixSize)
            throws IOException {
        ByteArrayOutputStream baout = new ByteArrayOutputStream();
        DataOutputStream data = new DataOutputStream(baout);
        data.writeByte(0); //Format
        data.writeByte(0); //Continuation
        data.writeByte(1); //Pixel Encoding
        data.writeByte(0); //Reserved
        data.writeShort(8); //Width in Pixels
        data.writeShort(8); //Height in Pixels
        //data.writeShort(600); //X Resolution (didn't manage to get that to work)
        //data.writeShort(600); //Y Resolution
        int gray255 = convertToGray(col.getRed(), col.getGreen(), col.getBlue());

        byte[] pattern;
        if (ditherMatrixSize == 8) {
            int gray65 = gray255 * 65 / 255;

            pattern = new byte[BAYER_D8.length / 8];

            for (int i = 0, c = BAYER_D8.length; i < c; i++) {
                boolean dot = !(BAYER_D8[i] < gray65 - 1);
                if (dot) {
                    int byteIdx = i / 8;
                    pattern[byteIdx] |= 1 << (i % 8);
                }
            }
        } else {
            int gray17 = gray255 * 17 / 255;

            //Since a 4x4 pattern did not work, the 4x4 pattern is applied 4 times to an
            //8x8 pattern. Maybe this could be changed to use an 8x8 bayer dither pattern
            //instead of the 4x4 one.
            pattern = new byte[BAYER_D4.length / 8 * 4];

            for (int i = 0, c = BAYER_D4.length; i < c; i++) {
                boolean dot = !(BAYER_D4[i] < gray17 - 1);
                if (dot) {
                    int byteIdx = i / 4;
                    pattern[byteIdx] |= 1 << (i % 4);
                    pattern[byteIdx] |= 1 << ((i % 4) + 4);
                    pattern[byteIdx + 4] |= 1 << (i % 4);
                    pattern[byteIdx + 4] |= 1 << ((i % 4) + 4);
                }
            }
        }
        data.write(pattern);
        if ((baout.size() % 2) > 0) {
            baout.write(0);
        }
        writeCommand("*c" + patternID + "G");
        writeCommand("*c" + baout.size() + "W");
        baout.writeTo(this.out);
        writeCommand("*c4Q"); //temporary pattern
    }

    /**
     * Sets the source transparency mode.
     * @param transparent true if transparent, false for opaque
     * @throws IOException In case of an I/O error
     */
    public void setSourceTransparencyMode(boolean transparent) throws IOException {
        setTransparencyMode(transparent, currentPatternTransparency);
    }

    /**
     * Sets the pattern transparency mode.
     * @param transparent true if transparent, false for opaque
     * @throws IOException In case of an I/O error
     */
    public void setPatternTransparencyMode(boolean transparent) throws IOException {
        setTransparencyMode(currentSourceTransparency, transparent);
    }

    /**
     * Sets the transparency modes.
     * @param source source transparency: true if transparent, false for opaque
     * @param pattern pattern transparency: true if transparent, false for opaque
     * @throws IOException In case of an I/O error
     */
    public void setTransparencyMode(boolean source, boolean pattern) throws IOException {
        if (source != currentSourceTransparency && pattern != currentPatternTransparency) {
            writeCommand("*v" + (source ? '0' : '1') + "n" + (pattern ? '0' : '1') + "O");
        } else if (source != currentSourceTransparency) {
            writeCommand("*v" + (source ? '0' : '1') + "N");
        } else if (pattern != currentPatternTransparency) {
            writeCommand("*v" + (pattern ? '0' : '1') + "O");
        }
        this.currentSourceTransparency = source;
        this.currentPatternTransparency = pattern;
    }

    /**
     * Convert an RGB color value to a grayscale from 0 to 100.
     * @param r the red component
     * @param g the green component
     * @param b the blue component
     * @return the gray value
     */
    public final int convertToGray(int r, int g, int b) {
        return BitmapImageUtil.convertToGray(r, g, b);
    }

    /**
     * Convert a Color value to a PCL shade value (0-100).
     * @param col the color
     * @return the PCL shade value (100=black)
     */
    public final int convertToPCLShade(Color col) {
        float gray = convertToGray(col.getRed(), col.getGreen(), col.getBlue()) / 255f;
        return (int)(100 - (gray * 100f));
    }

    /**
     * Selects the current grayscale color (the given color is converted to grayscales).
     * @param col the color
     * @throws IOException In case of an I/O error
     */
    public void selectGrayscale(Color col) throws IOException {
        if (Color.black.equals(col)) {
            selectCurrentPattern(0, 0); //black
        } else if (Color.white.equals(col)) {
            selectCurrentPattern(0, 1); //white
        } else {
            if (usePCLShades) {
                selectCurrentPattern(convertToPCLShade(col), 2);
            } else {
                defineGrayscalePattern(col, 32, DITHER_MATRIX_4X4);
                selectCurrentPattern(32, 4);
            }
        }
    }

    /**
     * Select the current pattern
     * @param patternID the pattern ID (<ESC>*c#G command)
     * @param pattern the pattern type (<ESC>*v#T command)
     * @throws IOException In case of an I/O error
     */
    public void selectCurrentPattern(int patternID, int pattern) throws IOException {
        if (pattern > 1) {
            writeCommand("*c" + patternID + "G");
        }
        writeCommand("*v" + pattern + "T");
    }

    /**
     * Indicates whether an image is a monochrome (b/w) image.
     * @param img the image
     * @return true if it's a monochrome image
     */
    public static boolean isMonochromeImage(RenderedImage img) {
        return BitmapImageUtil.isMonochromeImage(img);
    }

    /**
     * Indicates whether an image is a grayscale image.
     * @param img the image
     * @return true if it's a grayscale image
     */
    public static boolean isGrayscaleImage(RenderedImage img) {
<<<<<<< HEAD
        return (img.getColorModel().getNumColorComponents() == 1);
    }

    private static int jaiAvailable = -1; //no synchronization necessary, not critical

    /**
     * Indicates whether JAI is available. JAI has shown to be reliable when dithering a
     * grayscale or color image to monochrome bitmaps (1-bit).
     * @return true if JAI is available
     */
    public static boolean isJAIAvailable() {
        if (jaiAvailable < 0) {
            try {
                String clName = "org.apache.fop.render.pcl.JAIMonochromeBitmapConverter";
                Class.forName(clName);
                jaiAvailable = 1;
            } catch (ClassNotFoundException cnfe) {
                jaiAvailable = 0;
            }
        }
        return (jaiAvailable > 0);
=======
        return BitmapImageUtil.isGrayscaleImage(img);
>>>>>>> bb61ea86
    }

    private MonochromeBitmapConverter createMonochromeBitmapConverter() {
        MonochromeBitmapConverter converter = null;
        try {
            String clName = "org.apache.fop.render.pcl.JAIMonochromeBitmapConverter";
            Class clazz = Class.forName(clName);
            converter = (MonochromeBitmapConverter)clazz.newInstance();
        } catch (ClassNotFoundException cnfe) {
            // Class was not compiled so is not available. Simply ignore.
        } catch (LinkageError le) {
            // This can happen if fop was build with support for a
            // particular provider (e.g. a binary fop distribution)
            // but the required support files (i.e. JAI) are not
            // available in the current runtime environment.
            // Simply continue with the backup implementation.
        } catch (InstantiationException e) {
            // Problem instantiating the class, simply continue with the backup implementation
        } catch (IllegalAccessException e) {
            // Problem instantiating the class, simply continue with the backup implementation
        }
        if (converter == null) {
            converter = new DefaultMonochromeBitmapConverter();
        }
        return converter;
    }

    private int calculatePCLResolution(int resolution) {
        return calculatePCLResolution(resolution, false);
    }

    /**
     * Calculates the ideal PCL resolution for a given resolution.
     * @param resolution the input resolution
     * @param increased true if you want to go to a higher resolution, for example if you
     *                  convert grayscale or color images to monochrome images so dithering has
     *                  a chance to generate better quality.
     * @return the resulting PCL resolution (one of 75, 100, 150, 200, 300, 600)
     */
    private int calculatePCLResolution(int resolution, boolean increased) {
        int choice = -1;
        for (int i = PCL_RESOLUTIONS.length - 2; i >= 0; i--) {
            if (resolution > PCL_RESOLUTIONS[i]) {
                int idx = i + 1;
                if (idx < PCL_RESOLUTIONS.length - 2) {
                    idx += increased ? 2 : 0;
                } else if (idx < PCL_RESOLUTIONS.length - 1) {
                    idx += increased ? 1 : 0;
                }
                choice = idx;
                break;
                //return PCL_RESOLUTIONS[idx];
            }
        }
        if (choice < 0) {
            choice = (increased ? 2 : 0);
        }
        while (choice > 0 && PCL_RESOLUTIONS[choice] > getMaximumBitmapResolution()) {
            choice--;
        }
        return PCL_RESOLUTIONS[choice];
    }

    private boolean isValidPCLResolution(int resolution) {
        return resolution == calculatePCLResolution(resolution);
    }

    private Dimension getAdjustedDimension(Dimension orgDim, double orgResolution,
            int pclResolution) {
        if (orgResolution == pclResolution) {
            return orgDim;
        } else {
            Dimension result = new Dimension();
            result.width = (int)Math.round((double)orgDim.width * pclResolution / orgResolution);
            result.height = (int)Math.round((double)orgDim.height * pclResolution / orgResolution);
            return result;
        }
    }

    //Threshold table to convert an alpha channel (8-bit) into a clip mask (1-bit)
    private static final byte[] THRESHOLD_TABLE = new byte[256];
    static { // Initialize the arrays
        for (int i = 0; i < 256; i++) {
            THRESHOLD_TABLE[i] = (byte) ((i < 240) ? 255 : 0);
        }
    }

    private RenderedImage getMask(RenderedImage img, Dimension targetDim) {
        ColorModel cm = img.getColorModel();
        if (cm.hasAlpha()) {
            BufferedImage alpha = new BufferedImage(img.getWidth(), img.getHeight(),
                    BufferedImage.TYPE_BYTE_GRAY);
            Raster raster = img.getData();
            GraphicsUtil.copyBand(raster, cm.getNumColorComponents(), alpha.getRaster(), 0);

            BufferedImageOp op1 = new LookupOp(new ByteLookupTable(0, THRESHOLD_TABLE), null);
            BufferedImage alphat = op1.filter(alpha, null);

            BufferedImage mask;
            if (true) {
                mask = new BufferedImage(targetDim.width, targetDim.height,
                        BufferedImage.TYPE_BYTE_BINARY);
            } else {
                byte[] arr = {(byte)0, (byte)0xff};
                ColorModel colorModel = new IndexColorModel(1, 2, arr, arr, arr);
                WritableRaster wraster = Raster.createPackedRaster(DataBuffer.TYPE_BYTE,
                                                   targetDim.width, targetDim.height, 1, 1, null);
                mask = new BufferedImage(colorModel, wraster, false, null);
            }

            Graphics2D g2d = mask.createGraphics();
            try {
                AffineTransform at = new AffineTransform();
                double sx = targetDim.getWidth() / img.getWidth();
                double sy = targetDim.getHeight() / img.getHeight();
                at.scale(sx, sy);
                g2d.drawRenderedImage(alphat, at);
            } finally {
                g2d.dispose();
            }
            /*
            try {
                BatchDiffer.saveAsPNG(alpha, new java.io.File("D:/out-alpha.png"));
                BatchDiffer.saveAsPNG(mask, new java.io.File("D:/out-mask.png"));
            } catch (IOException e) {
                e.printStackTrace();
            }*/
            return mask;
        } else {
            return null;
        }
    }

    /**
     * Paint a bitmap at the current cursor position. The bitmap is converted to a monochrome
     * (1-bit) bitmap image.
     * @param img the bitmap image
     * @param targetDim the target Dimention (in mpt)
     * @param sourceTransparency true if the background should not be erased
     * @throws IOException In case of an I/O error
     */
    public void paintBitmap(RenderedImage img, Dimension targetDim, boolean sourceTransparency)
                throws IOException {
        double targetHResolution = img.getWidth() / UnitConv.mpt2in(targetDim.width);
        double targetVResolution = img.getHeight() / UnitConv.mpt2in(targetDim.height);
        double targetResolution = Math.max(targetHResolution, targetVResolution);
        int resolution = (int)Math.round(targetResolution);
        int effResolution = calculatePCLResolution(resolution, true);
        Dimension orgDim = new Dimension(img.getWidth(), img.getHeight());
        Dimension effDim;
        if (targetResolution == effResolution) {
            effDim = orgDim; //avoid scaling side-effects
        } else {
            effDim = new Dimension(
                    (int)Math.ceil(UnitConv.mpt2px(targetDim.width, effResolution)),
                    (int)Math.ceil(UnitConv.mpt2px(targetDim.height, effResolution)));
        }
        boolean scaled = !orgDim.equals(effDim);
        //ImageWriterUtil.saveAsPNG(img, new java.io.File("D:/text-0-org.png"));

        boolean monochrome = isMonochromeImage(img);
        if (!monochrome) {
            //Transparency mask disabled. Doesn't work reliably
            final boolean transparencyDisabled = true;
            RenderedImage mask = (transparencyDisabled ? null : getMask(img, effDim));
            if (mask != null) {
                pushCursorPos();
                selectCurrentPattern(0, 1); //Solid white
                setTransparencyMode(true, true);
                paintMonochromeBitmap(mask, effResolution);
                popCursorPos();
            }

            BufferedImage src = null;
            if (img instanceof BufferedImage && !scaled) {
                if (!isGrayscaleImage(img) || img.getColorModel().hasAlpha()) {
                    /* Disabled as this doesn't work reliably, use the fallback below
                    src = new BufferedImage(effDim.width, effDim.height,
                            BufferedImage.TYPE_BYTE_GRAY);
                    Graphics2D g2d = src.createGraphics();
                    try {
                        clearBackground(g2d, effDim);
                    } finally {
                        g2d.dispose();
                    }
                    ColorConvertOp op = new ColorConvertOp(
                            ColorSpace.getInstance(ColorSpace.CS_GRAY), null);
                    op.filter((BufferedImage)img, src);
                    */
                } else {
                    src = (BufferedImage)img;
                }
            }
            if (src == null) {
<<<<<<< HEAD
                src = new BufferedImage(effDim.width, effDim.height,
                        BufferedImage.TYPE_BYTE_GRAY);
                Graphics2D g2d = src.createGraphics();
                try {
                    clearBackground(g2d, effDim);

                    AffineTransform at = new AffineTransform();
                    double sx = effDim.getWidth() / orgDim.getWidth();
                    double sy = effDim.getHeight() / orgDim.getHeight();
                    at.scale(sx, sy);
                    g2d.drawRenderedImage(img, at);
                } finally {
                    g2d.dispose();
                }
=======
                src = BitmapImageUtil.convertToGrayscale(img, effDim);
>>>>>>> bb61ea86
            }
            MonochromeBitmapConverter converter = createMonochromeBitmapConverter();
            converter.setHint("quality", "false");

            BufferedImage buf = (BufferedImage)converter.convertToMonochrome(src);

            RenderedImage red = buf;
            selectCurrentPattern(0, 0); //Solid black
            setTransparencyMode(sourceTransparency || mask != null, true);
            paintMonochromeBitmap(red, effResolution);
        } else {
            RenderedImage effImg = img;
            if (scaled) {
                effImg = BitmapImageUtil.convertToMonochrome(img, effDim);
            }
            setSourceTransparencyMode(sourceTransparency);
            selectCurrentPattern(0, 0); //Solid black
            paintMonochromeBitmap(effImg, effResolution);
        }
    }

    private void clearBackground(Graphics2D g2d, Dimension effDim) {
        //white background
        g2d.setBackground(Color.WHITE);
        g2d.clearRect(0, 0, effDim.width, effDim.height);
    }

    private int toGray(int rgb) {
        // see http://www.jguru.com/faq/view.jsp?EID=221919
        double greyVal = 0.072169d * (rgb & 0xff);
        rgb >>= 8;
        greyVal += 0.715160d * (rgb & 0xff);
        rgb >>= 8;
        greyVal += 0.212671d * (rgb & 0xff);
        return (int)greyVal;
    }

    /**
     * Paint a bitmap at the current cursor position. The bitmap must be a monochrome
     * (1-bit) bitmap image.
     * @param img the bitmap image (must be 1-bit b/w)
     * @param resolution the resolution of the image (must be a PCL resolution)
     * @throws IOException In case of an I/O error
     */
    public void paintMonochromeBitmap(RenderedImage img, int resolution) throws IOException {
        if (!isValidPCLResolution(resolution)) {
            throw new IllegalArgumentException("Invalid PCL resolution: " + resolution);
        }
        boolean monochrome = isMonochromeImage(img);
        if (!monochrome) {
            throw new IllegalArgumentException("img must be a monochrome image");
        }

        setRasterGraphicsResolution(resolution);
        writeCommand("*r0f" + img.getHeight() + "t" + img.getWidth() + "s1A");
        Raster raster = img.getData();

        Encoder encoder = new Encoder(img);
        // Transfer graphics data
        int imgw = img.getWidth();
        IndexColorModel cm = (IndexColorModel)img.getColorModel();
        if (cm.getTransferType() == DataBuffer.TYPE_BYTE) {
            DataBufferByte dataBuffer = (DataBufferByte)raster.getDataBuffer();
            MultiPixelPackedSampleModel packedSampleModel = new MultiPixelPackedSampleModel(
                    DataBuffer.TYPE_BYTE, img.getWidth(), img.getHeight(), 1);
            if (img.getSampleModel().equals(packedSampleModel)
                    && dataBuffer.getNumBanks() == 1) {
                //Optimized packed encoding
                byte[] buf = dataBuffer.getData();
                int scanlineStride = packedSampleModel.getScanlineStride();
                int idx = 0;
                int c0 = toGray(cm.getRGB(0));
                int c1 = toGray(cm.getRGB(1));
                boolean zeroIsWhite = c0 > c1;
                for (int y = 0, maxy = img.getHeight(); y < maxy; y++) {
                    for (int x = 0, maxx = scanlineStride; x < maxx; x++) {
                        if (zeroIsWhite) {
                            encoder.add8Bits(buf[idx]);
                        } else {
                            encoder.add8Bits((byte)~buf[idx]);
                        }
                        idx++;
                    }
                    encoder.endLine();
                }
            } else {
                //Optimized non-packed encoding
                for (int y = 0, maxy = img.getHeight(); y < maxy; y++) {
                    byte[] line = (byte[])raster.getDataElements(0, y, imgw, 1, null);
                    for (int x = 0, maxx = imgw; x < maxx; x++) {
                        encoder.addBit(line[x] == 0);
                    }
                    encoder.endLine();
                }
            }
        } else {
            //Safe but slow fallback
            for (int y = 0, maxy = img.getHeight(); y < maxy; y++) {
                for (int x = 0, maxx = imgw; x < maxx; x++) {
                    int sample = raster.getSample(x, y, 0);
                    encoder.addBit(sample == 0);
                }
                encoder.endLine();
            }
        }

        // End raster graphics
        writeCommand("*rB");
    }

    private class Encoder {

        private int imgw;
        private int bytewidth;
        private byte[] rle; //compressed (RLE)
        private byte[] uncompressed; //uncompressed
        private int lastcount = -1;
        private byte lastbyte = 0;
        private int rlewidth = 0;
        private byte ib = 0; //current image bits
        private int x = 0;
        private boolean zeroRow = true;

        public Encoder(RenderedImage img) {
            imgw = img.getWidth();
            bytewidth = (imgw / 8);
            if ((imgw % 8) != 0) {
                bytewidth++;
            }
            rle = new byte[bytewidth * 2];
            uncompressed = new byte[bytewidth];
        }

        public void addBit(boolean bit) {
            //Set image bit for black
            if (bit) {
                ib |= 1;
            }

            //RLE encoding
            if ((x % 8) == 7 || ((x + 1) == imgw)) {
                finishedByte();
            } else {
                ib <<= 1;
            }
            x++;
        }

        public void add8Bits(byte b) {
            ib = b;
            finishedByte();
            x += 8;
        }

        private void finishedByte() {
            if (rlewidth < bytewidth) {
                if (lastcount >= 0) {
                    if (ib == lastbyte) {
                        lastcount++;
                    } else {
                        rle[rlewidth++] = (byte)(lastcount & 0xFF);
                        rle[rlewidth++] = lastbyte;
                        lastbyte = ib;
                        lastcount = 0;
                    }
                } else {
                    lastbyte = ib;
                    lastcount = 0;
                }
                if (lastcount == 255 || ((x + 1) == imgw)) {
                    rle[rlewidth++] = (byte)(lastcount & 0xFF);
                    rle[rlewidth++] = lastbyte;
                    lastbyte = 0;
                    lastcount = -1;
                }
            }
            uncompressed[x / 8] = ib;
            if (ib != 0) {
                zeroRow = false;
            }
            ib = 0;
        }

        public void endLine() throws IOException {
            if (zeroRow && PCLGenerator.this.currentSourceTransparency) {
                writeCommand("*b1Y");
            } else if (rlewidth < bytewidth) {
                writeCommand("*b1m" + rlewidth + "W");
                out.write(rle, 0, rlewidth);
            } else {
                writeCommand("*b0m" + bytewidth + "W");
                out.write(uncompressed);
            }
            lastcount = -1;
            rlewidth = 0;
            ib = 0;
            x = 0;
            zeroRow = true;
        }


    }

}<|MERGE_RESOLUTION|>--- conflicted
+++ resolved
@@ -589,7 +589,7 @@
      */
     public static boolean isMonochromeImage(RenderedImage img) {
         return BitmapImageUtil.isMonochromeImage(img);
-    }
+        }
 
     /**
      * Indicates whether an image is a grayscale image.
@@ -597,8 +597,7 @@
      * @return true if it's a grayscale image
      */
     public static boolean isGrayscaleImage(RenderedImage img) {
-<<<<<<< HEAD
-        return (img.getColorModel().getNumColorComponents() == 1);
+        return BitmapImageUtil.isGrayscaleImage(img);
     }
 
     private static int jaiAvailable = -1; //no synchronization necessary, not critical
@@ -619,9 +618,6 @@
             }
         }
         return (jaiAvailable > 0);
-=======
-        return BitmapImageUtil.isGrayscaleImage(img);
->>>>>>> bb61ea86
     }
 
     private MonochromeBitmapConverter createMonochromeBitmapConverter() {
@@ -816,25 +812,8 @@
                 }
             }
             if (src == null) {
-<<<<<<< HEAD
-                src = new BufferedImage(effDim.width, effDim.height,
-                        BufferedImage.TYPE_BYTE_GRAY);
-                Graphics2D g2d = src.createGraphics();
-                try {
-                    clearBackground(g2d, effDim);
-
-                    AffineTransform at = new AffineTransform();
-                    double sx = effDim.getWidth() / orgDim.getWidth();
-                    double sy = effDim.getHeight() / orgDim.getHeight();
-                    at.scale(sx, sy);
-                    g2d.drawRenderedImage(img, at);
-                } finally {
-                    g2d.dispose();
+                src = BitmapImageUtil.convertToGrayscale(img, effDim);
                 }
-=======
-                src = BitmapImageUtil.convertToGrayscale(img, effDim);
->>>>>>> bb61ea86
-            }
             MonochromeBitmapConverter converter = createMonochromeBitmapConverter();
             converter.setHint("quality", "false");
 
@@ -848,7 +827,7 @@
             RenderedImage effImg = img;
             if (scaled) {
                 effImg = BitmapImageUtil.convertToMonochrome(img, effDim);
-            }
+                }
             setSourceTransparencyMode(sourceTransparency);
             selectCurrentPattern(0, 0); //Solid black
             paintMonochromeBitmap(effImg, effResolution);
