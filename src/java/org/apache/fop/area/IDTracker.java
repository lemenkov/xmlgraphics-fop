/*
 * Licensed to the Apache Software Foundation (ASF) under one or more
 * contributor license agreements.  See the NOTICE file distributed with
 * this work for additional information regarding copyright ownership.
 * The ASF licenses this file to You under the Apache License, Version 2.0
 * (the "License"); you may not use this file except in compliance with
 * the License.  You may obtain a copy of the License at
 *
 *      http://www.apache.org/licenses/LICENSE-2.0
 *
 * Unless required by applicable law or agreed to in writing, software
 * distributed under the License is distributed on an "AS IS" BASIS,
 * WITHOUT WARRANTIES OR CONDITIONS OF ANY KIND, either express or implied.
 * See the License for the specific language governing permissions and
 * limitations under the License.
 */

/* $Id$ */

package org.apache.fop.area;

import java.util.ArrayList;
import java.util.Iterator;
import java.util.List;
import java.util.Map;
import java.util.Set;

import org.apache.commons.logging.Log;
import org.apache.commons.logging.LogFactory;

/**
 * Used by the AreaTreeHandler to keep track of ID reference usage
 * on a PageViewport level.
 */
public class IDTracker {

<<<<<<< HEAD
    private static Log log = LogFactory.getLog(IDTracker.class);
=======
    private static final Log log = LogFactory.getLog(IDTracker.class);
>>>>>>> 392d02e2

    // HashMap of ID's whose area is located on one or more consecutive
    // PageViewports. Each ID has an arraylist of PageViewports that
    // form the defined area of this ID
    private Map idLocations = new java.util.HashMap();

    // idref's whose target PageViewports have yet to be identified
    // Each idref has a HashSet of Resolvable objects containing that idref
    private Map unresolvedIDRefs = new java.util.HashMap();

    private Set unfinishedIDs = new java.util.HashSet();

    private Set alreadyResolvedIDs = new java.util.HashSet();

<<<<<<< HEAD
    private Set alreadyResolvedIDs = new HashSet();

=======
>>>>>>> 392d02e2
    /**
     * Tie a PageViewport with an ID found on a child area of the PV. Note that
     * an area with a given ID may be on more than one PV, hence an ID may have
     * more than one PV associated with it.
     *
     * @param id the property ID of the area
     * @param pv a page viewport that contains the area with this ID
     */
    public void associateIDWithPageViewport(String id, PageViewport pv) {
        if (log.isDebugEnabled()) {
            log.debug("associateIDWithPageViewport(" + id + ", " + pv + ")");
        }
        List pvList = (List) idLocations.get(id);
        if (pvList == null) { // first time ID located
            pvList = new ArrayList();
            idLocations.put(id, pvList);
            pvList.add(pv);
            // signal the PageViewport that it is the first PV to contain this id:
            pv.setFirstWithID(id);
            /*
             * See if this ID is in the unresolved idref list, if so resolve
             * Resolvable objects tied to it.
             */
            if (!unfinishedIDs.contains(id)) {
                tryIDResolution(id, pv, pvList);
            }
        } else {
            /* TODO: The check is a quick-fix to avoid a waste
             * when adding inline-ids to the page */
            if (!pvList.contains(pv)) {
                pvList.add(pv);
            }
        }
    }

    /**
     * This method tie an ID to the areaTreeHandler until this one is ready to
     * be processed. This is used in page-number-citation-last processing so we
     * know when an id can be resolved.
     *
     * @param id the id of the object being processed
     */
    public void signalPendingID(String id) {
        if (log.isDebugEnabled()) {
            log.debug("signalPendingID(" + id + ")");
        }
        unfinishedIDs.add(id);
    }

    /**
     * Signals that all areas for the formatting object with the given ID have
     * been generated. This is used to determine when page-number-citation-last
     * ref-ids can be resolved.
     *
     * @param id the id of the formatting object which was just finished
     */
    public void signalIDProcessed(String id) {
        if (log.isDebugEnabled()) {
            log.debug("signalIDProcessed(" + id + ")");
        }

        alreadyResolvedIDs.add(id);
        if (!unfinishedIDs.contains(id)) {
            return;
        }
        unfinishedIDs.remove(id);

        List pvList = (List) idLocations.get(id);
        Set todo = (Set) unresolvedIDRefs.get(id);
        if (todo != null) {
            for (Iterator iter = todo.iterator(); iter.hasNext();) {
                Resolvable res = (Resolvable) iter.next();
                res.resolveIDRef(id, pvList);
            }
            unresolvedIDRefs.remove(id);
        }
    }

    /**
     * Check if an ID has already been resolved
     *
     * @param id the id to check
     * @return true if the ID has been resolved
     */
    public boolean alreadyResolvedID(String id) {
        return (alreadyResolvedIDs.contains(id));
    }

    /**
     * Tries to resolve all unresolved ID references on the given page.
     *
     * @param id ID to resolve
     * @param pv page viewport whose ID refs to resolve
     * @param pvList of PageViewports
     */
    private void tryIDResolution(String id, PageViewport pv, List pvList) {
        Set todo = (Set) unresolvedIDRefs.get(id);
        if (todo != null) {
            for (Iterator iter = todo.iterator(); iter.hasNext();) {
                Resolvable res = (Resolvable) iter.next();
                if (!unfinishedIDs.contains(id)) {
                    res.resolveIDRef(id, pvList);
                } else {
                    return;
                }
            }
            alreadyResolvedIDs.add(id);
            unresolvedIDRefs.remove(id);
        }
    }

    /**
     * Tries to resolve all unresolved ID references on the given page.
     *
     * @param pv page viewport whose ID refs to resolve
     */
    public void tryIDResolution(PageViewport pv) {
        String[] ids = pv.getIDRefs();
        if (ids != null) {
            for (int i = 0; i < ids.length; i++) {
                List pvList = (List) idLocations.get(ids[i]);
                if (pvList != null) {
                    tryIDResolution(ids[i], pv, pvList);
                }
            }
        }
    }

    /**
     * Get the list of page viewports that have an area with a given id.
     *
     * @param id the id to lookup
     * @return the list of PageViewports
     */
    public List getPageViewportsContainingID(String id) {
        return (List) idLocations.get(id);
    }

    /**
     * Add an Resolvable object with an unresolved idref
     *
     * @param idref the idref whose target id has not yet been located
     * @param res the Resolvable object needing the idref to be resolved
     */
    public void addUnresolvedIDRef(String idref, Resolvable res) {
        Set todo = (Set) unresolvedIDRefs.get(idref);
        if (todo == null) {
            todo = new java.util.HashSet();
            unresolvedIDRefs.put(idref, todo);
        }
        // add Resolvable object to this HashSet
        todo.add(res);
    }
}<|MERGE_RESOLUTION|>--- conflicted
+++ resolved
@@ -34,11 +34,7 @@
  */
 public class IDTracker {
 
-<<<<<<< HEAD
-    private static Log log = LogFactory.getLog(IDTracker.class);
-=======
     private static final Log log = LogFactory.getLog(IDTracker.class);
->>>>>>> 392d02e2
 
     // HashMap of ID's whose area is located on one or more consecutive
     // PageViewports. Each ID has an arraylist of PageViewports that
@@ -53,11 +49,6 @@
 
     private Set alreadyResolvedIDs = new java.util.HashSet();
 
-<<<<<<< HEAD
-    private Set alreadyResolvedIDs = new HashSet();
-
-=======
->>>>>>> 392d02e2
     /**
      * Tie a PageViewport with an ID found on a child area of the PV. Note that
      * an area with a given ID may be on more than one PV, hence an ID may have
