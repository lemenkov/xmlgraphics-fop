--- conflicted
+++ resolved
@@ -175,20 +175,23 @@
      *
      * @param resources resources object to use
      * @param pageIndex index of the page (zero-based)
-<<<<<<< HEAD
+     * @param mediaBox the MediaBox area
+     * @param cropBox the CropBox area
+     * @param bleedBox the BleedBox area
+     * @param trimBox the TrimBox area
      * @param currentPageParentKey the integer key in the structural parent tree
      *
      * @return the created /Page object
      */
-    public PDFPage makePage(PDFResources resources,
-                            int pageWidth, int pageHeight, int pageIndex,
+    public PDFPage makePage(PDFResources resources, int pageIndex,
+                            Rectangle2D mediaBox, Rectangle2D cropBox,
+                            Rectangle2D bleedBox, Rectangle2D trimBox,
                             int currentPageParentKey) {
         /*
          * create a PDFPage with the next object number, the given
          * resources, contents and dimensions
          */
-        PDFPage page = new PDFPage(resources,                       // old numPages
-                                   pageWidth, pageHeight, pageIndex);
+        PDFPage page = new PDFPage(resources, pageIndex, mediaBox, cropBox, bleedBox, trimBox);
         if (currentPageParentKey > -1) {
             //Accessibility is enabled
             page.setStructParents(currentPageParentKey);
@@ -196,19 +199,6 @@
             //which reports this missing even if the PDF file is PDF 1.4.
             page.setTabs(new PDFName("S"));
         }
-=======
-     * @param mediaBox the MediaBox area
-     * @param cropBox the CropBox area
-     * @param bleedBox the BleedBox area
-     * @param trimBox the TrimBox area
-     *
-     * @return the created /Page object
-     */
-    public PDFPage makePage(PDFResources resources, int pageIndex,
-                            Rectangle2D mediaBox, Rectangle2D cropBox,
-                            Rectangle2D bleedBox, Rectangle2D trimBox) {
-        PDFPage page = new PDFPage(resources, pageIndex, mediaBox, cropBox, bleedBox, trimBox);
->>>>>>> 9b49126c
 
         getDocument().assignObjectNumber(page);
         getDocument().getPages().addPage(page);
@@ -229,12 +219,8 @@
      */
     public PDFPage makePage(PDFResources resources,
                             int pageWidth, int pageHeight, int pageIndex) {
-<<<<<<< HEAD
-        return makePage(resources, pageWidth, pageHeight, pageIndex, -1);
-=======
         Rectangle2D mediaBox = new Rectangle2D.Double(0, 0, pageWidth, pageHeight);
-        return makePage(resources, pageIndex, mediaBox, mediaBox, mediaBox, mediaBox);
->>>>>>> 9b49126c
+        return makePage(resources, pageIndex, mediaBox, mediaBox, mediaBox, mediaBox, -1);
     }
 
     /**
