/*
 * Licensed to the Apache Software Foundation (ASF) under one or more
 * contributor license agreements.  See the NOTICE file distributed with
 * this work for additional information regarding copyright ownership.
 * The ASF licenses this file to You under the Apache License, Version 2.0
 * (the "License"); you may not use this file except in compliance with
 * the License.  You may obtain a copy of the License at
 *
 *      http://www.apache.org/licenses/LICENSE-2.0
 *
 * Unless required by applicable law or agreed to in writing, software
 * distributed under the License is distributed on an "AS IS" BASIS,
 * WITHOUT WARRANTIES OR CONDITIONS OF ANY KIND, either express or implied.
 * See the License for the specific language governing permissions and
 * limitations under the License.
 */

/* $Id$ */

package org.apache.fop.pdf;

import java.util.List;

import org.apache.fop.render.gradient.GradientMaker;
import org.apache.fop.render.gradient.GradientMaker.DoubleFormatter;
import org.apache.fop.render.gradient.Shading;


/**
 * class representing a PDF Smooth Shading object.
 *
 * PDF Functions represent parameterized mathematical formulas and sampled representations with
 * arbitrary resolution. Functions are used in two areas: device-dependent
 * rasterization information for halftoning and transfer
 * functions, and color specification for smooth shading (a PDF 1.3 feature).
 *
 * All PDF Functions have a shadingType (0,2,3, or 4), a Domain, and a Range.
 */
public class PDFShading extends PDFObject {
    // Guts common to all function types

    /**
     * The name of the Shading e.g. "Shading1"
     */
    protected String shadingName;

<<<<<<< HEAD
    private final Shading shading;

    private final PDFFunction pdfFunction;
=======
    /**
     * Required: The Type of shading (1,2,3,4,5,6,7)
     */
    protected int shadingType = 3;    // Default

    /**
     * A ColorSpace representing the colorspace. "DeviceRGB" is an example.
     */
    protected PDFDeviceColorSpace colorSpace;

    /**
     * The background color. Since shading is opaque,
     * this is very rarely used.
     */
    protected List background;

    /**
     * Optional: A List specifying the clipping rectangle
     */
    protected List bBox;

    /**
     * Optional: A flag whether or not to filter the shading function
     * to prevent aliasing artifacts. Default is false.
     */
    protected boolean antiAlias;

    /**
     * Optional for Type 1: Array of four numbers, xmin, xmax, ymin, ymax.
     *                      Default is [0 1 0 1]
     * Optional for Type 2: An array of two numbers between which the blend
     *                      varies between start and end points. Default is 0, 1.
     * Optional for Type 3: An array of two numbers between which the blend
     *                      varies between start and end points. Default is 0, 1.
     */
    protected List domain;

    /**
     * Optional for Type 1: A transformation matrix
     */
    protected List matrix;

    /**
     * Required for Type 1, 2, and 3:
     * The object of the color mapping function (usually type 2 or 3).
     * Optional for Type 4,5,6, and 7: When it's nearly the same thing.
     */
    protected PDFFunction function;

    /**
     * Required for Type 2: An Array of four numbers specifying
     *                      the starting and ending coordinate pairs
     * Required for Type 3: An Array of six numbers [x0,y0,r0,x1,y1,r1]
     *                      specifying the centers and radii of
     *                      the starting and ending circles.
     */
    protected List coords;

    /**
     * Required for Type 2+3: An Array of two boolean values specifying
     * whether to extend the start and end colors past the start
     * and end points, respectively.
     * Default is false, false.
     */
    protected List extend;

    /**
     * Required for Type 4,5,6, and 7: Specifies the number of bits used
     * to represent each vertex coordinate.
     * Allowed to be 1,2,4,8,12,16,24, or 32.
     */
    protected int bitsPerCoordinate;

    /**
     * Required for Type 4,5,6, and 7: Specifies the number of bits used
     * to represent the edge flag for each vertex.
     * Allowed to be 2,4,or 8, while the Edge flag itself is allowed to
     * be 0,1 or 2.
     */
    protected int bitsPerFlag;

    /**
     * Required for Type 4,5,6, and 7: Array of Doubles which specifies
     * how to decode coordinate and color component values.
     * Each type has a differing number of decode array members, so check
     * the spec.
     * Page 303 in PDF Spec 1.3
     */
    protected List decode;

    /**
     * Required for Type 4,5,6, and 7: Specifies the number of bits used
     * to represent each color coordinate.
     * Allowed to be 1,2,4,8,12, or 16
     */
    protected int bitsPerComponent;

    /**
     * Required for Type 5:The number of vertices in each "row" of
     * the lattice; it must be greater than or equal to 2.
     */
    protected int verticesPerRow;

    /**
     * Constructor for type function based shading
     *
     * @param theShadingType The type of shading object, which should be 1 for function
     * based shading.
     * @param theColorSpace The colorspace is 'DeviceRGB' or something similar.
     * @param theBackground An array of color components appropriate to the
     * colorspace key specifying a single color value.
     * This key is used by the f operator buy ignored by the sh operator.
     * @param theBBox List of double's representing a rectangle
     * in the coordinate space that is current at the
     * time of shading is imaged. Temporary clipping
     * boundary.
     * @param theAntiAlias Whether or not to anti-alias.
     * @param theDomain Optional vector of Doubles specifying the domain.
     * @param theMatrix List of Doubles specifying the matrix.
     * If it's a pattern, then the matrix maps it to pattern space.
     * If it's a shading, then it maps it to current user space.
     * It's optional, the default is the identity matrix
     * @param theFunction The PDF Function that maps an (x,y) location to a color
     */
    public PDFShading(int theShadingType, PDFDeviceColorSpace theColorSpace,
            List theBackground, List theBBox,
            boolean theAntiAlias, List theDomain,
            List theMatrix, PDFFunction theFunction) {
        super();
        this.shadingType = theShadingType;    // 1
        this.colorSpace = theColorSpace;
        this.background = theBackground;
        this.bBox = theBBox;
        this.antiAlias = theAntiAlias;

        this.domain = theDomain;
        this.matrix = theMatrix;
        this.function = theFunction;

    }
>>>>>>> d8823a70

    /**
     * Constructor for Type 2 and 3
     *
     * @param shadingType 2 or 3 for axial or radial shading
     * @param colorSpace "DeviceRGB" or similar.
     * @param coords List of four (type 2) or 6 (type 3) Double
     * @param pdfFunction the Stitching (PDFfunction type 3) function,
     *                    even if it's stitching a single function
     */
    public PDFShading(int shadingType, PDFDeviceColorSpace colorSpace,
            List coords, PDFFunction pdfFunction) {
        shading = new Shading(shadingType, colorSpace, coords, pdfFunction.getFunction());
        this.pdfFunction = pdfFunction;
    }

    /**
     * Get the name of this shading.
     *
     * @return the name of the shading
     */
    public String getName() {
        return (this.shadingName);
    }

    /**
     * Sets the name of the shading
     * @param name the name of the shading pattern. Can be anything
     * without spaces. "Shading1" or "Sh1" are good examples.
     */
    public void setName(String name) {
        if (name.indexOf(" ") >= 0) {
            throw new IllegalArgumentException(
                    "Shading name must not contain any spaces");
        }
        this.shadingName = name;
    }

    /**
     * represent as PDF. Whatever the shadingType is, the correct
     * representation spits out. The sets of required and optional
     * attributes are different for each type, but if a required
     * attribute's object was constructed as null, then no error
     * is raised. Instead, the malformed PDF that was requested
     * by the construction is dutifully output.
     * This policy should be reviewed.
     *
     * @return the PDF string.
     */
    public String toPDFString() {
        Shading.FunctionRenderer functionRenderer = new Shading.FunctionRenderer() {

            public void outputFunction(StringBuilder out) {
                out.append(pdfFunction.referencePDF());
            }
        };
        StringBuilder out = new StringBuilder();
        GradientMaker.DoubleFormatter doubleFormatter = new DoubleFormatter() {

            public String formatDouble(double d) {
                return PDFNumber.doubleOut(d);
            }
        };
        shading.output(out, doubleFormatter, functionRenderer);
        return out.toString();
    }

    /** {@inheritDoc} */
    protected boolean contentEquals(PDFObject obj) {
        if (obj == null) {
            return false;
        }
        if (obj == this) {
            return true;
        }
        if (!(obj instanceof PDFShading)) {
            return false;
        }
        Shading other = ((PDFShading) obj).shading;
        if (shading.getShadingType() != other.getShadingType()) {
            return false;
        }
        if (shading.isAntiAlias() != other.isAntiAlias()) {
            return false;
        }
        if (shading.getBitsPerCoordinate() != other.getBitsPerCoordinate()) {
            return false;
        }
        if (shading.getBitsPerFlag() != other.getBitsPerFlag()) {
            return false;
        }
        if (shading.getBitsPerComponent() != other.getBitsPerComponent()) {
            return false;
        }
        if (shading.getVerticesPerRow() != other.getVerticesPerRow()) {
            return false;
        }
        if (shading.getColorSpace() != null) {
            if (!shading.getColorSpace().equals(other.getColorSpace())) {
                return false;
            }
        } else if (other.getColorSpace() != null) {
            return false;
        }
        if (shading.getBackground() != null) {
            if (!shading.getBackground().equals(other.getBackground())) {
                return false;
            }
        } else if (other.getBackground() != null) {
            return false;
        }
        if (shading.getBBox() != null) {
            if (!shading.getBBox().equals(other.getBBox())) {
                return false;
            }
        } else if (other.getBBox() != null) {
            return false;
        }
        if (shading.getMatrix() != null) {
            if (!shading.getMatrix().equals(other.getMatrix())) {
                return false;
            }
        } else if (other.getMatrix() != null) {
            return false;
        }
        if (shading.getCoords() != null) {
            if (!shading.getCoords().equals(other.getCoords())) {
                return false;
            }
        } else if (other.getCoords() != null) {
            return false;
        }
        if (shading.getExtend() != null) {
            if (!shading.getExtend().equals(other.getExtend())) {
                return false;
            }
        } else if (other.getExtend() != null) {
            return false;
        }
        if (shading.getDecode() != null) {
            if (!shading.getDecode().equals(other.getDecode())) {
                return false;
            }
        } else if (other.getDecode() != null) {
            return false;
        }
        if (shading.getFunction() != null) {
            if (!shading.getFunction().equals(other.getFunction())) {
                return false;
            }
        } else if (other.getFunction() != null) {
            return false;
        }
        return true;
    }

}<|MERGE_RESOLUTION|>--- conflicted
+++ resolved
@@ -44,152 +44,13 @@
      */
     protected String shadingName;
 
-<<<<<<< HEAD
     private final Shading shading;
 
     private final PDFFunction pdfFunction;
-=======
-    /**
-     * Required: The Type of shading (1,2,3,4,5,6,7)
-     */
-    protected int shadingType = 3;    // Default
-
     /**
      * A ColorSpace representing the colorspace. "DeviceRGB" is an example.
      */
     protected PDFDeviceColorSpace colorSpace;
-
-    /**
-     * The background color. Since shading is opaque,
-     * this is very rarely used.
-     */
-    protected List background;
-
-    /**
-     * Optional: A List specifying the clipping rectangle
-     */
-    protected List bBox;
-
-    /**
-     * Optional: A flag whether or not to filter the shading function
-     * to prevent aliasing artifacts. Default is false.
-     */
-    protected boolean antiAlias;
-
-    /**
-     * Optional for Type 1: Array of four numbers, xmin, xmax, ymin, ymax.
-     *                      Default is [0 1 0 1]
-     * Optional for Type 2: An array of two numbers between which the blend
-     *                      varies between start and end points. Default is 0, 1.
-     * Optional for Type 3: An array of two numbers between which the blend
-     *                      varies between start and end points. Default is 0, 1.
-     */
-    protected List domain;
-
-    /**
-     * Optional for Type 1: A transformation matrix
-     */
-    protected List matrix;
-
-    /**
-     * Required for Type 1, 2, and 3:
-     * The object of the color mapping function (usually type 2 or 3).
-     * Optional for Type 4,5,6, and 7: When it's nearly the same thing.
-     */
-    protected PDFFunction function;
-
-    /**
-     * Required for Type 2: An Array of four numbers specifying
-     *                      the starting and ending coordinate pairs
-     * Required for Type 3: An Array of six numbers [x0,y0,r0,x1,y1,r1]
-     *                      specifying the centers and radii of
-     *                      the starting and ending circles.
-     */
-    protected List coords;
-
-    /**
-     * Required for Type 2+3: An Array of two boolean values specifying
-     * whether to extend the start and end colors past the start
-     * and end points, respectively.
-     * Default is false, false.
-     */
-    protected List extend;
-
-    /**
-     * Required for Type 4,5,6, and 7: Specifies the number of bits used
-     * to represent each vertex coordinate.
-     * Allowed to be 1,2,4,8,12,16,24, or 32.
-     */
-    protected int bitsPerCoordinate;
-
-    /**
-     * Required for Type 4,5,6, and 7: Specifies the number of bits used
-     * to represent the edge flag for each vertex.
-     * Allowed to be 2,4,or 8, while the Edge flag itself is allowed to
-     * be 0,1 or 2.
-     */
-    protected int bitsPerFlag;
-
-    /**
-     * Required for Type 4,5,6, and 7: Array of Doubles which specifies
-     * how to decode coordinate and color component values.
-     * Each type has a differing number of decode array members, so check
-     * the spec.
-     * Page 303 in PDF Spec 1.3
-     */
-    protected List decode;
-
-    /**
-     * Required for Type 4,5,6, and 7: Specifies the number of bits used
-     * to represent each color coordinate.
-     * Allowed to be 1,2,4,8,12, or 16
-     */
-    protected int bitsPerComponent;
-
-    /**
-     * Required for Type 5:The number of vertices in each "row" of
-     * the lattice; it must be greater than or equal to 2.
-     */
-    protected int verticesPerRow;
-
-    /**
-     * Constructor for type function based shading
-     *
-     * @param theShadingType The type of shading object, which should be 1 for function
-     * based shading.
-     * @param theColorSpace The colorspace is 'DeviceRGB' or something similar.
-     * @param theBackground An array of color components appropriate to the
-     * colorspace key specifying a single color value.
-     * This key is used by the f operator buy ignored by the sh operator.
-     * @param theBBox List of double's representing a rectangle
-     * in the coordinate space that is current at the
-     * time of shading is imaged. Temporary clipping
-     * boundary.
-     * @param theAntiAlias Whether or not to anti-alias.
-     * @param theDomain Optional vector of Doubles specifying the domain.
-     * @param theMatrix List of Doubles specifying the matrix.
-     * If it's a pattern, then the matrix maps it to pattern space.
-     * If it's a shading, then it maps it to current user space.
-     * It's optional, the default is the identity matrix
-     * @param theFunction The PDF Function that maps an (x,y) location to a color
-     */
-    public PDFShading(int theShadingType, PDFDeviceColorSpace theColorSpace,
-            List theBackground, List theBBox,
-            boolean theAntiAlias, List theDomain,
-            List theMatrix, PDFFunction theFunction) {
-        super();
-        this.shadingType = theShadingType;    // 1
-        this.colorSpace = theColorSpace;
-        this.background = theBackground;
-        this.bBox = theBBox;
-        this.antiAlias = theAntiAlias;
-
-        this.domain = theDomain;
-        this.matrix = theMatrix;
-        this.function = theFunction;
-
-    }
->>>>>>> d8823a70
 
     /**
      * Constructor for Type 2 and 3
