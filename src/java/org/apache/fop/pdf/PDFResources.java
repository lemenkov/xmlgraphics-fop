/*
 * Licensed to the Apache Software Foundation (ASF) under one or more
 * contributor license agreements.  See the NOTICE file distributed with
 * this work for additional information regarding copyright ownership.
 * The ASF licenses this file to You under the Apache License, Version 2.0
 * (the "License"); you may not use this file except in compliance with
 * the License.  You may obtain a copy of the License at
 *
 *      http://www.apache.org/licenses/LICENSE-2.0
 *
 * Unless required by applicable law or agreed to in writing, software
 * distributed under the License is distributed on an "AS IS" BASIS,
 * WITHOUT WARRANTIES OR CONDITIONS OF ANY KIND, either express or implied.
 * See the License for the specific language governing permissions and
 * limitations under the License.
 */

/* $Id$ */

package org.apache.fop.pdf;

import java.io.IOException;
import java.io.OutputStream;
import java.util.HashMap;
import java.util.HashSet;
import java.util.Iterator;
import java.util.Map;
import java.util.Set;

import org.apache.fop.fonts.FontDescriptor;
import org.apache.fop.fonts.FontInfo;
import org.apache.fop.fonts.Typeface;
import org.apache.fop.fonts.base14.Symbol;
import org.apache.fop.fonts.base14.ZapfDingbats;
import org.apache.fop.util.ColorProfileUtil;

/**
 * Class representing a /Resources object.
 *
 * /Resources object contain a list of references to the fonts for the
 * document
 */
public class PDFResources extends PDFDictionary {

    /**
     * /Font objects keyed by their internal name
     */
    protected Map fonts = new HashMap();

    /**
     * Set of XObjects
     */
    protected Set xObjects = new HashSet();

    /**
     * Set of patterns
     */
    protected Set patterns = new HashSet();

    /**
     * Set of shadings
     */
    protected Set shadings = new HashSet();

    /**
     * Set of ExtGStates
     */
    protected Set gstates = new HashSet();

    /** Map of color spaces (key: color space name) */
    protected Map colorSpaces = new HashMap();

    /** Map of ICC color spaces (key: ICC profile description) */
    protected Map iccColorSpaces = new HashMap();

    /**
     * create a /Resources object.
     *
     * @param objnum the object's number
     */
    public PDFResources(int objnum) {
        /* generic creation of object */
        super();
        setObjectNumber(objnum);
    }

    /**
     * add font object to resources list.
     *
     * @param font the PDFFont to add
     */
    public void addFont(PDFFont font) {
        this.fonts.put(font.getName(), font);
    }

    /**
     * Add the fonts in the font info to this PDF document's Font Resources.
     *
     * @param doc PDF document to add fonts to
     * @param fontInfo font info object to get font information from
     */
   public void addFonts(PDFDocument doc, FontInfo fontInfo) {
        Map<String, Typeface> usedFonts = fontInfo.getUsedFonts();
        for (String f : usedFonts.keySet()) {
            Typeface font = usedFonts.get(f);

            //Check if the font actually had any mapping operations. If not, it is an indication
            //that it has never actually been used and therefore doesn't have to be embedded.
            if (font.hadMappingOperations()) {
                FontDescriptor desc = null;
                if (font instanceof FontDescriptor) {
                    desc = (FontDescriptor)font;
                }
                String encoding = font.getEncodingName();
                if (font instanceof Symbol || font instanceof ZapfDingbats) {
                    encoding = null; //Symbolic fonts shouldn't specify an encoding value in PDF
                }
                addFont(doc.getFactory().makeFont(
                    f, font.getEmbedFontName(), encoding, font, desc));
            }
        }
    }

    /**
     * Add a PDFGState to the resources.
     *
     * @param gs the PDFGState to add
     */
    public void addGState(PDFGState gs) {
        this.gstates.add(gs);
    }

    /**
     * Add a Shading to the resources.
     *
     * @param theShading the shading to add
     */
    public void addShading(PDFShading theShading) {
        this.shadings.add(theShading);
    }

    /**
     * Add the pattern to the resources.
     *
     * @param thePattern the pattern to add
     */
    public void addPattern(PDFPattern thePattern) {
        this.patterns.add(thePattern);
    }

    /**
     * Add an XObject to the resources.
     *
     * @param xObject the XObject to add
     */
    public void addXObject(PDFXObject xObject) {
        this.xObjects.add(xObject);
    }

    /**
     * Add a ColorSpace dictionary to the resources.
     * @param colorSpace the color space
     */
    public void addColorSpace(PDFColorSpace colorSpace) {
        this.colorSpaces.put(new PDFName(colorSpace.getName()), colorSpace);
        if (colorSpace instanceof PDFICCBasedColorSpace) {
            PDFICCBasedColorSpace icc = (PDFICCBasedColorSpace)colorSpace;
            String desc = ColorProfileUtil.getICCProfileDescription(
                    icc.getICCStream().getICCProfile());
            this.iccColorSpaces.put(desc, colorSpace);
        }
    }

    /**
     * Returns a ICCBased color space by profile name.
     * @param desc the name of the color space
     * @return the requested color space or null if it wasn't found
     */
    public PDFICCBasedColorSpace getICCColorSpaceByProfileName(String desc) {
        PDFICCBasedColorSpace cs = (PDFICCBasedColorSpace)this.iccColorSpaces.get(desc);
        return cs;
    }

    /**
     * Returns a color space by name.
     * @param name the name of the color space
     * @return the requested color space or null if it wasn't found
     */
    public PDFColorSpace getColorSpace(PDFName name) {
        PDFColorSpace cs = (PDFColorSpace)this.colorSpaces.get(name);
        return cs;
    }

<<<<<<< HEAD
    /** {@inheritDoc} */
    protected int output(OutputStream stream) throws IOException {
        populateDictionary();
        return super.output(stream);
    }
=======
    /**
     * represent the object in PDF
     * This adds the references to all the objects in the current
     * resource context.
     *
     * @return the PDF
     * {@inheritDoc}
     */
    @Override
    public String toPDFString() {
        StringBuffer p = new StringBuffer(128);
        p.append(getObjectID() + "<<\n");
        if (!this.fonts.isEmpty()) {
            p.append("/Font <<\n");
>>>>>>> 5a367c3b

    private void populateDictionary() {
        if (!this.fonts.isEmpty()) {
            PDFDictionary dict = new PDFDictionary(this);
            /* construct PDF dictionary of font object references */
            Iterator fontIterator = this.fonts.keySet().iterator();
            while (fontIterator.hasNext()) {
                String fontName = (String)fontIterator.next();
                dict.put(fontName, (PDFFont)this.fonts.get(fontName));
            }
            put("Font", dict);
        }

        if (!this.shadings.isEmpty()) {
            PDFDictionary dict = new PDFDictionary(this);
            for (Iterator iter = shadings.iterator(); iter.hasNext();) {
                PDFShading currentShading = (PDFShading)iter.next();
                dict.put(currentShading.getName(), currentShading);
            }
            put("Shading", dict);
        }

        if (!this.patterns.isEmpty()) {
            PDFDictionary dict = new PDFDictionary(this);
            for (Iterator iter = patterns.iterator(); iter.hasNext();) {
                PDFPattern currentPattern = (PDFPattern)iter.next();
                dict.put(currentPattern.getName(), currentPattern);
            }
            put("Pattern", dict);
        }

        PDFArray procset = new PDFArray(this);
        procset.add(new PDFName("PDF"));
        procset.add(new PDFName("ImageB"));
        procset.add(new PDFName("ImageC"));
        procset.add(new PDFName("Text"));
        put("ProcSet", procset);

        if (this.xObjects != null && !this.xObjects.isEmpty()) {
            PDFDictionary dict = new PDFDictionary(this);
            for (Iterator iter = xObjects.iterator(); iter.hasNext();) {
                PDFXObject xobj = (PDFXObject)iter.next();
                dict.put(xobj.getName().toString(), xobj);
            }
            put("XObject", dict);
        }

        if (!this.gstates.isEmpty()) {
            PDFDictionary dict = new PDFDictionary(this);
            for (Iterator iter = gstates.iterator(); iter.hasNext();) {
                PDFGState gs = (PDFGState)iter.next();
                dict.put(gs.getName(), gs);
            }
            put("ExtGState", dict);
        }

        if (!this.colorSpaces.isEmpty()) {
            PDFDictionary dict = new PDFDictionary(this);
            for (Iterator iter = colorSpaces.values().iterator(); iter.hasNext();) {
                PDFColorSpace colorSpace = (PDFColorSpace)iter.next();
                dict.put(colorSpace.getName(), colorSpace);
            }
            put("ColorSpace", dict);
        }
    }

}<|MERGE_RESOLUTION|>--- conflicted
+++ resolved
@@ -191,28 +191,11 @@
         return cs;
     }
 
-<<<<<<< HEAD
     /** {@inheritDoc} */
     protected int output(OutputStream stream) throws IOException {
         populateDictionary();
         return super.output(stream);
     }
-=======
-    /**
-     * represent the object in PDF
-     * This adds the references to all the objects in the current
-     * resource context.
-     *
-     * @return the PDF
-     * {@inheritDoc}
-     */
-    @Override
-    public String toPDFString() {
-        StringBuffer p = new StringBuffer(128);
-        p.append(getObjectID() + "<<\n");
-        if (!this.fonts.isEmpty()) {
-            p.append("/Font <<\n");
->>>>>>> 5a367c3b
 
     private void populateDictionary() {
         if (!this.fonts.isEmpty()) {
