/*
 * Licensed to the Apache Software Foundation (ASF) under one or more
 * contributor license agreements.  See the NOTICE file distributed with
 * this work for additional information regarding copyright ownership.
 * The ASF licenses this file to You under the Apache License, Version 2.0
 * (the "License"); you may not use this file except in compliance with
 * the License.  You may obtain a copy of the License at
 *
 *      http://www.apache.org/licenses/LICENSE-2.0
 *
 * Unless required by applicable law or agreed to in writing, software
 * distributed under the License is distributed on an "AS IS" BASIS,
 * WITHOUT WARRANTIES OR CONDITIONS OF ANY KIND, either express or implied.
 * See the License for the specific language governing permissions and
 * limitations under the License.
 */

/* $Id$ */

package org.apache.fop.util;

import java.awt.color.ColorSpace;
import java.awt.color.ICC_Profile;
import java.util.Collections;
import java.util.Map;

import javax.xml.transform.Source;
import javax.xml.transform.URIResolver;
import javax.xml.transform.stream.StreamSource;

import org.apache.commons.logging.Log;
import org.apache.commons.logging.LogFactory;
import org.apache.xmlgraphics.java2d.color.profile.ColorProfileUtil;

import org.apache.xmlgraphics.java2d.color.ICCColorSpaceWithIntent;
import org.apache.xmlgraphics.java2d.color.RenderingIntent;

/**
 * Map with cached ICC based ColorSpace objects.
 */
public class ColorSpaceCache {
    /** logger instance */
    private static Log log = LogFactory.getLog(ColorSpaceCache.class);

    private URIResolver resolver;
    private Map<String, ColorSpace> colorSpaceMap
            = Collections.synchronizedMap(new java.util.HashMap<String, ColorSpace>());

    /**
     * Default constructor
     * @param resolver uri resolver
     */
    public ColorSpaceCache(URIResolver resolver) {
        this.resolver = resolver;
    }

    /**
     * Create (if needed) and return an ICC ColorSpace instance.
     *
     * The ICC profile source is taken from the src attribute of the color-profile FO element.
     * If the ICC ColorSpace is not yet in the cache a new one is created and stored in the cache.
     *
     * The FOP URI resolver is used to try and locate the ICC file.
     * If that fails null is returned.
     *
     * @param profileName the profile name
     * @param base a base URI to resolve relative URIs
     * @param iccProfileSrc ICC Profile source to return a ColorSpace for
     * @param renderingIntent overriding rendering intent
     * @return ICC ColorSpace object or null if ColorSpace could not be created
     */
    public ColorSpace get(String profileName, String base, String iccProfileSrc,
            RenderingIntent renderingIntent) {
        String key = profileName + ":" + base + iccProfileSrc;
        ColorSpace colorSpace = null;
        if (!colorSpaceMap.containsKey(key)) {
            try {
                ICC_Profile iccProfile = null;
                // First attempt to use the FOP URI resolver to locate the ICC
                // profile
                Source src = resolver.resolve(iccProfileSrc, base);
                if (src != null && src instanceof StreamSource) {
                    // FOP URI resolver found ICC profile - create ICC profile
                    // from the Source
                    iccProfile = ColorProfileUtil.getICC_Profile(((StreamSource) src)
                            .getInputStream());
                } else {
                    // TODO - Would it make sense to fall back on VM ICC
                    // resolution
                    // Problem is the cache might be more difficult to maintain
                    //
                    // FOP URI resolver did not find ICC profile - perhaps the
                    // Java VM can find it?
                    // iccProfile = ICC_Profile.getInstance(iccProfileSrc);
                }
                if (iccProfile != null) {
                    colorSpace = new ICCColorSpaceWithIntent(iccProfile, renderingIntent,
                            profileName, iccProfileSrc);
                }
            } catch (Exception e) {
                // Ignore exception - will be logged a bit further down
                // (colorSpace == null case)
            }

            if (colorSpace != null) {
                // Put in cache (not when VM resolved it as we can't control
                colorSpaceMap.put(key, colorSpace);
            } else {
                // TODO To avoid an excessive amount of warnings perhaps
                // register a null ColorMap in the colorSpaceMap
                log.warn("Color profile '" + iccProfileSrc + "' not found.");
            }
        } else {
<<<<<<< HEAD
            colorSpace = colorSpaceMap.get(key);
=======
            colorSpace = colorSpaceMap.get(base + iccProfileSrc);
>>>>>>> f1269cc2
        }
        return colorSpace;
    }
}<|MERGE_RESOLUTION|>--- conflicted
+++ resolved
@@ -111,11 +111,7 @@
                 log.warn("Color profile '" + iccProfileSrc + "' not found.");
             }
         } else {
-<<<<<<< HEAD
             colorSpace = colorSpaceMap.get(key);
-=======
-            colorSpace = colorSpaceMap.get(base + iccProfileSrc);
->>>>>>> f1269cc2
         }
         return colorSpace;
     }
