/*
 * Licensed to the Apache Software Foundation (ASF) under one or more
 * contributor license agreements.  See the NOTICE file distributed with
 * this work for additional information regarding copyright ownership.
 * The ASF licenses this file to You under the Apache License, Version 2.0
 * (the "License"); you may not use this file except in compliance with
 * the License.  You may obtain a copy of the License at
 *
 *      http://www.apache.org/licenses/LICENSE-2.0
 *
 * Unless required by applicable law or agreed to in writing, software
 * distributed under the License is distributed on an "AS IS" BASIS,
 * WITHOUT WARRANTIES OR CONDITIONS OF ANY KIND, either express or implied.
 * See the License for the specific language governing permissions and
 * limitations under the License.
 */

/* $Id$ */

package org.apache.fop.svg;

import java.awt.Color;
import java.awt.Font;
import java.awt.Graphics;
import java.awt.Shape;
import java.awt.font.FontRenderContext;
import java.awt.font.GlyphVector;
import java.awt.geom.AffineTransform;
import java.io.IOException;
import java.io.OutputStream;
import java.io.StringWriter;

import org.apache.fop.Version;
import org.apache.fop.fonts.FontInfo;
import org.apache.fop.fonts.FontSetup;
import org.apache.fop.pdf.PDFAnnotList;
import org.apache.fop.pdf.PDFColor;
import org.apache.fop.pdf.PDFDocument;
import org.apache.fop.pdf.PDFFilterList;
import org.apache.fop.pdf.PDFNumber;
import org.apache.fop.pdf.PDFPage;
import org.apache.fop.pdf.PDFPaintingState;
import org.apache.fop.pdf.PDFResources;
import org.apache.fop.pdf.PDFStream;

/**
 * This class is a wrapper for the <tt>PDFGraphics2D</tt> that
 * is used to create a full document around the pdf rendering from
 * <tt>PDFGraphics2D</tt>.
 *
 * @see org.apache.fop.svg.PDFGraphics2D
 */
public class PDFDocumentGraphics2D extends PDFGraphics2D {

    private final PDFContext pdfContext;

    private int width;
    private int height;

    //for SVG scaling
    private float svgWidth;
    private float svgHeight;

    /** Normal PDF resolution (72dpi) */
    public static final int NORMAL_PDF_RESOLUTION = 72;
    /** Default device resolution (300dpi is a resonable quality for most purposes) */
    public static final int DEFAULT_NATIVE_DPI = 300;

    /**
     * The device resolution may be different from the normal target resolution. See
     * http://issues.apache.org/bugzilla/show_bug.cgi?id=37305
     */
    private float deviceDPI = DEFAULT_NATIVE_DPI;

    /** Initial clipping area, used to restore to original setting
     * when a new page is started. */
    protected Shape initialClip;

    /**
     * Initial transformation matrix, used to restore to original
     * setting when a new page is started.
     */
    protected AffineTransform initialTransform;

    /**
     * Create a new PDFDocumentGraphics2D.
     * This is used to create a new pdf document, the height,
     * width and output stream can be setup later.
     * For use by the transcoder which needs font information
     * for the bridge before the document size is known.
     * The resulting document is written to the stream after rendering.
     *
     * @param textAsShapes set this to true so that text will be rendered
     * using curves and not the font.
     */
    public PDFDocumentGraphics2D(boolean textAsShapes) {
        super(textAsShapes);

        this.pdfDoc = new PDFDocument("Apache FOP Version " + Version.getVersion()
                + ": PDFDocumentGraphics2D");
        this.pdfContext = new PDFContext();
    }

    /**
     * Create a new PDFDocumentGraphics2D.
     * This is used to create a new pdf document of the given height
     * and width.
     * The resulting document is written to the stream after rendering.
     *
     * @param textAsShapes set this to true so that text will be rendered
     * using curves and not the font.
     * @param stream the stream that the final document should be written to.
     * @param width the width of the document
     * @param height the height of the document
     * @throws IOException an io exception if there is a problem
     *         writing to the output stream
     */
    public PDFDocumentGraphics2D(boolean textAsShapes, OutputStream stream,
                                 int width, int height) throws IOException {
        this(textAsShapes);
        setupDocument(stream, width, height);
    }

    /**
     * Create a new PDFDocumentGraphics2D.
     * This is used to create a new pdf document.
     * For use by the transcoder which needs font information
     * for the bridge before the document size is known.
     * The resulting document is written to the stream after rendering.
     * This constructor is Avalon-style.
     */
    public PDFDocumentGraphics2D() {
        this(false);
    }

    /**
     * Setup the document.
     * @param stream the output stream to write the document
     * @param width the width of the page
     * @param height the height of the page
     * @throws IOException an io exception if there is a problem
     *         writing to the output stream
     */
    public void setupDocument(OutputStream stream, int width, int height) throws IOException {
        this.width = width;
        this.height = height;

        pdfDoc.outputHeader(stream);
        setOutputStream(stream);
    }

    /**
     * Setup a default FontInfo instance if none has been setup before.
     */
    public void setupDefaultFontInfo() {
        if (fontInfo == null) {
            //Default minimal fonts
            FontInfo fontInfo = new FontInfo();
            FontSetup.setup(fontInfo);
            setFontInfo(fontInfo);
        }
    }

    /**
     * Set the device resolution for rendering.  Will take effect at the
     * start of the next page.
     * @param deviceDPI the device resolution (in dpi)
     */
    public void setDeviceDPI(float deviceDPI) {
        this.deviceDPI = deviceDPI;
    }

    /**
     * @return the device resolution (in dpi) for rendering.
     */
    public float getDeviceDPI() {
        return deviceDPI;
    }

    /**
     * Sets the font info for this PDF document.
     * @param fontInfo the font info object with all the fonts
     */
    public void setFontInfo(FontInfo fontInfo) {
        this.fontInfo = fontInfo;
    }

    /**
     * Get the font info for this pdf document.
     * @return the font information
     */
    public FontInfo getFontInfo() {
        return fontInfo;
    }

    /**
     * Get the pdf document created by this class.
     * @return the pdf document
     */
    public PDFDocument getPDFDocument() {
        return this.pdfDoc;
    }

    /**
     * Return the PDFContext for this instance.
     * @return the PDFContext
     */
    public PDFContext getPDFContext() {
        return this.pdfContext;
    }

    /**
     * Set the dimensions of the svg document that will be drawn.
     * This is useful if the dimensions of the svg document are different
     * from the pdf document that is to be created.
     * The result is scaled so that the svg fits correctly inside the
     * pdf document.
     * @param w the width of the page
     * @param h the height of the page
     */
    public void setSVGDimension(float w, float h) {
        this.svgWidth = w;
        this.svgHeight = h;
    }

    /**
     * Set the background of the pdf document.
     * This is used to set the background for the pdf document
     * Rather than leaving it as the default white.
     * @param col the background colour to fill
     */
    public void setBackgroundColor(Color col) {
        Color c = col;
        PDFColor currentColour = new PDFColor(c.getRed(), c.getGreen(), c.getBlue());
        currentStream.write("q\n");
        currentStream.write(currentColour.getColorSpaceOut(true));

        currentStream.write("0 0 " + width + " " + height + " re\n");

        currentStream.write("f\n");
        currentStream.write("Q\n");
    }

    /**
     * Is called to prepare the PDFDocumentGraphics2D for the next page to be painted. Basically,
     * this closes the current page. A new page is prepared as soon as painting starts.
     */
    public void nextPage() {
        closePage();
    }

    /**
     * Closes the current page and adds it to the PDF file.
     */
    protected void closePage() {
        if (!pdfContext.isPagePending()) {
            return; //ignore
        }
        //Finish page
        PDFStream pdfStream = this.pdfDoc.getFactory().makeStream(
                PDFFilterList.CONTENT_FILTER, false);
        pdfStream.add(getString());
        currentStream = null;
        this.pdfDoc.registerObject(pdfStream);
        pdfContext.getCurrentPage().setContents(pdfStream);
        PDFAnnotList annots = pdfContext.getCurrentPage().getAnnotations();
        if (annots != null) {
            this.pdfDoc.addObject(annots);
        }
        this.pdfDoc.addObject(pdfContext.getCurrentPage());
        pdfContext.clearCurrentPage();
    }

    /** {@inheritDoc} */
    protected void preparePainting() {
        if (pdfContext.isPagePending()) {
            return;
        }
        //Setup default font info if no more font configuration has been done by the user.
        if (!this.textAsShapes && getFontInfo() == null) {
            setupDefaultFontInfo();
        }
        try {
            startPage();
        } catch (IOException ioe) {
            handleIOException(ioe);
        }
    }

    /**
     * Called to prepare a new page
     * @throws IOException if starting the new page fails due to I/O errors.
     */
    protected void startPage() throws IOException {
        if (pdfContext.isPagePending()) {
            throw new IllegalStateException("Close page first before starting another");
        }
        //Start page
        paintingState = new PDFPaintingState();
        if (this.initialTransform == null) {
            //Save initial transformation matrix
            this.initialTransform = getTransform();
            this.initialClip = getClip();
        } else {
            //Reset transformation matrix
            setTransform(this.initialTransform);
            setClip(this.initialClip);
        }

        currentFontName = "";
        currentFontSize = 0;

        if (currentStream == null) {
            currentStream = new StringWriter();
        }

        PDFResources pdfResources = this.pdfDoc.getResources();
        PDFPage page = this.pdfDoc.getFactory().makePage(pdfResources,
                width, height);
        resourceContext = page;
        pdfContext.setCurrentPage(page);
        pageRef = page.referencePDF();

        AffineTransform at = new AffineTransform(1.0, 0.0, 0.0, -1.0,
<<<<<<< HEAD
                                                 0.0, (double)height);
=======
                                                 0.0, height);
>>>>>>> 392d02e2
        currentStream.write("1 0 0 -1 0 " + height + " cm\n");
        if (svgWidth != 0) {
            double scaleX = width / svgWidth;
            double scaleY = height / svgHeight;
            at.scale(scaleX, scaleY);
            currentStream.write("" + PDFNumber.doubleOut(scaleX) + " 0 0 "
                                + PDFNumber.doubleOut(scaleY) + " 0 0 cm\n");
        }
        if (deviceDPI != NORMAL_PDF_RESOLUTION) {
            double s = NORMAL_PDF_RESOLUTION / deviceDPI;
            at.scale(s, s);
            currentStream.write("" + PDFNumber.doubleOut(s) + " 0 0 "
                                + PDFNumber.doubleOut(s) + " 0 0 cm\n");

            scale(1 / s, 1 / s);
        }
        // Remember the transform we installed.
        paintingState.concatenate(at);

        pdfContext.increasePageCount();
    }


    /**
     * The rendering process has finished.
     * This should be called after the rendering has completed as there is
     * no other indication it is complete.
     * This will then write the results to the output stream.
     * @throws IOException an io exception if there is a problem
     *         writing to the output stream
     */
    public void finish() throws IOException {
        // restorePDFState();

        closePage();
        if (fontInfo != null) {
            pdfDoc.getResources().addFonts(pdfDoc, fontInfo);
        }
        this.pdfDoc.output(outputStream);
        pdfDoc.outputTrailer(outputStream);

        outputStream.flush();
    }

    /**
     * This constructor supports the create method
     * @param g the pdf document graphics to make a copy of
     */
    public PDFDocumentGraphics2D(PDFDocumentGraphics2D g) {
        super(g);
        this.pdfContext = g.pdfContext;
        this.width = g.width;
        this.height = g.height;
        this.svgWidth = g.svgWidth;
        this.svgHeight = g.svgHeight;
    }

    /**
     * Creates a new <code>Graphics</code> object that is
     * a copy of this <code>Graphics</code> object.
     * @return     a new graphics context that is a copy of
     * this graphics context.
     */
    public Graphics create() {
        return new PDFDocumentGraphics2D(this);
    }

    /**
     * Draw a string to the pdf document.
     * This either draws the string directly or if drawing text as
     * shapes it converts the string into shapes and draws that.
     * @param s the string to draw
     * @param x the x position
     * @param y the y position
     */
    public void drawString(String s, float x, float y) {
        if (super.textAsShapes) {
            Font font = super.getFont();
            FontRenderContext frc = super.getFontRenderContext();
            GlyphVector gv = font.createGlyphVector(frc, s);
            Shape glyphOutline = gv.getOutline(x, y);
            super.fill(glyphOutline);
        } else {
            super.drawString(s, x, y);
        }
    }

}
<|MERGE_RESOLUTION|>--- conflicted
+++ resolved
@@ -322,11 +322,7 @@
         pageRef = page.referencePDF();
 
         AffineTransform at = new AffineTransform(1.0, 0.0, 0.0, -1.0,
-<<<<<<< HEAD
-                                                 0.0, (double)height);
-=======
                                                  0.0, height);
->>>>>>> 392d02e2
         currentStream.write("1 0 0 -1 0 " + height + " cm\n");
         if (svgWidth != 0) {
             double scaleX = width / svgWidth;
