/*
 * Licensed to the Apache Software Foundation (ASF) under one or more
 * contributor license agreements.  See the NOTICE file distributed with
 * this work for additional information regarding copyright ownership.
 * The ASF licenses this file to You under the Apache License, Version 2.0
 * (the "License"); you may not use this file except in compliance with
 * the License.  You may obtain a copy of the License at
 *
 *      http://www.apache.org/licenses/LICENSE-2.0
 *
 * Unless required by applicable law or agreed to in writing, software
 * distributed under the License is distributed on an "AS IS" BASIS,
 * WITHOUT WARRANTIES OR CONDITIONS OF ANY KIND, either express or implied.
 * See the License for the specific language governing permissions and
 * limitations under the License.
 */

/* $Id$ */

package org.apache.fop.svg;

import java.awt.AlphaComposite;
import java.awt.BasicStroke;
import java.awt.Color;
import java.awt.Dimension;
import java.awt.GradientPaint;
import java.awt.Graphics;
import java.awt.Graphics2D;
import java.awt.GraphicsConfiguration;
import java.awt.Image;
import java.awt.Paint;
import java.awt.PaintContext;
import java.awt.Rectangle;
import java.awt.Shape;
import java.awt.Stroke;
import java.awt.color.ColorSpace;
import java.awt.geom.AffineTransform;
import java.awt.geom.PathIterator;
import java.awt.geom.Point2D;
import java.awt.geom.Rectangle2D;
import java.awt.image.BufferedImage;
import java.awt.image.ColorModel;
import java.awt.image.DataBuffer;
import java.awt.image.DirectColorModel;
import java.awt.image.ImageObserver;
import java.awt.image.Raster;
import java.awt.image.RenderedImage;
import java.awt.image.WritableRaster;
import java.awt.image.renderable.RenderableImage;
import java.io.IOException;
import java.io.OutputStream;
import java.io.StringWriter;
import java.util.List;
import java.util.Map;

import org.apache.batik.ext.awt.LinearGradientPaint;
import org.apache.batik.ext.awt.MultipleGradientPaint;
import org.apache.batik.ext.awt.RadialGradientPaint;
import org.apache.batik.ext.awt.RenderingHintsKeyExt;
import org.apache.batik.gvt.GraphicsNode;
import org.apache.batik.gvt.PatternPaint;
<<<<<<< HEAD

import org.apache.xmlgraphics.image.loader.ImageInfo;
import org.apache.xmlgraphics.image.loader.ImageSize;
import org.apache.xmlgraphics.image.loader.impl.ImageRawCCITTFax;
import org.apache.xmlgraphics.image.loader.impl.ImageRawJPEG;
import org.apache.xmlgraphics.image.loader.impl.ImageRendered;
import org.apache.xmlgraphics.java2d.AbstractGraphics2D;
import org.apache.xmlgraphics.java2d.GraphicContext;

import org.apache.fop.fonts.Font;
import org.apache.fop.fonts.FontInfo;
import org.apache.fop.fonts.FontSetup;
import org.apache.fop.fonts.FontTriplet;
=======
import org.apache.fop.fonts.Font;
import org.apache.fop.fonts.FontInfo;
import org.apache.fop.fonts.FontSetup;
>>>>>>> 392d02e2
import org.apache.fop.pdf.BitmapImage;
import org.apache.fop.pdf.PDFAnnotList;
import org.apache.fop.pdf.PDFColor;
import org.apache.fop.pdf.PDFConformanceException;
import org.apache.fop.pdf.PDFDeviceColorSpace;
import org.apache.fop.pdf.PDFDocument;
import org.apache.fop.pdf.PDFGState;
import org.apache.fop.pdf.PDFImage;
import org.apache.fop.pdf.PDFImageXObject;
import org.apache.fop.pdf.PDFLink;
import org.apache.fop.pdf.PDFNumber;
import org.apache.fop.pdf.PDFPaintingState;
import org.apache.fop.pdf.PDFPattern;
import org.apache.fop.pdf.PDFResourceContext;
import org.apache.fop.pdf.PDFResources;
import org.apache.fop.pdf.PDFText;
import org.apache.fop.pdf.PDFXObject;
import org.apache.fop.render.pdf.ImageRawCCITTFaxAdapter;
import org.apache.fop.render.pdf.ImageRawJPEGAdapter;
import org.apache.fop.render.pdf.ImageRenderedAdapter;
import org.apache.fop.util.ColorExt;
import org.apache.xmlgraphics.image.loader.ImageInfo;
import org.apache.xmlgraphics.image.loader.ImageSize;
import org.apache.xmlgraphics.image.loader.impl.ImageRawCCITTFax;
import org.apache.xmlgraphics.image.loader.impl.ImageRawJPEG;
import org.apache.xmlgraphics.image.loader.impl.ImageRendered;
import org.apache.xmlgraphics.java2d.AbstractGraphics2D;
import org.apache.xmlgraphics.java2d.GraphicContext;

/**
 * PDF Graphics 2D.
 * Used for drawing into a pdf document as if it is a graphics object.
 * This takes a pdf document and draws into it.
 *
 * @author <a href="mailto:keiron@aftexsw.com">Keiron Liddle</a>
 * @version $Id$
 * @see org.apache.batik.ext.awt.g2d.AbstractGraphics2D
 */
public class PDFGraphics2D extends AbstractGraphics2D implements NativeImageHandler {
    private static final AffineTransform IDENTITY_TRANSFORM = new AffineTransform();

    /** The number of decimal places. */
    private static final int DEC = 8;

    /** Convenience constant for full opacity */
    static final int OPAQUE = 255;

    /**
     * the PDF Document being created
     */
    protected PDFDocument pdfDoc;

    /**
     * The current resource context for adding fonts, patterns etc.
     */
    protected PDFResourceContext resourceContext;

    /**
     * The PDF reference of the current page.
     */
    protected String pageRef;

    /**
     * The PDF painting state
     */
    protected PDFPaintingState paintingState;

    /**
     * The PDF graphics state level that this svg is being drawn into.
     */
    protected int baseLevel = 0;

    /**
     * The count of natively handled images added to document so they receive
     * unique keys.
     */
    protected int nativeCount = 0;

    /**
     * The current font information.
     */
    protected FontInfo fontInfo;

    /**
     * The override font state used when drawing text and the font cannot be
     * set using java fonts.
     */
    protected Font ovFontState = null;

    /**
     * the current stream to add PDF commands to
     */
    protected StringWriter currentStream = new StringWriter();

    /**
     * the current (internal) font name
     */
    protected String currentFontName;

    /**
     * the current font size in millipoints
     */
    protected float currentFontSize;

    /**
     * The output stream for the pdf document.
     * If this is set then it can progressively output
     * the pdf document objects to reduce memory.
     * Especially with images.
     */
    protected OutputStream outputStream = null;

    /**
     * Create a new PDFGraphics2D with the given pdf document info.
     * This is used to create a Graphics object for use inside an already
     * existing document.
     *
     * @param textAsShapes if true then draw text as shapes
     * @param fi the current font information
     * @param doc the pdf document for creating pdf objects
     * @param page the current resource context or page
     * @param pref the PDF reference of the current page
     * @param font the current font name
     * @param size the current font size
     */
    public PDFGraphics2D(boolean textAsShapes, FontInfo fi, PDFDocument doc,
                         PDFResourceContext page, String pref, String font, float size) {
        this(textAsShapes);
        pdfDoc = doc;
        resourceContext = page;
        currentFontName = font;
        currentFontSize = size;
        fontInfo = fi;
        pageRef = pref;
        paintingState = new PDFPaintingState();
    }

    /**
     * Create a new PDFGraphics2D.
     *
     * @param textAsShapes true if drawing text as shapes
     */
    protected PDFGraphics2D(boolean textAsShapes) {
        super(textAsShapes);
    }

    /**
     * This constructor supports the create method.
     * This is not implemented properly.
     *
     * @param g the PDF graphics to make a copy of
     */
    public PDFGraphics2D(PDFGraphics2D g) {
        super(g);
        this.pdfDoc = g.pdfDoc;
        this.resourceContext = g.resourceContext;
        this.currentFontName = g.currentFontName;
        this.currentFontSize = g.currentFontSize;
        this.fontInfo = g.fontInfo;
        this.pageRef = g.pageRef;
        this.paintingState = g.paintingState;
        this.currentStream = g.currentStream;
        this.nativeCount = g.nativeCount;
        this.outputStream = g.outputStream;
        this.ovFontState = g.ovFontState;
    }

    /**
     * Creates a new <code>Graphics</code> object that is
     * a copy of this <code>Graphics</code> object.
     * @return     a new graphics context that is a copy of
     * this graphics context.
     */
    public Graphics create() {
        return new PDFGraphics2D(this);
    }

    /**
     * Central handler for IOExceptions for this class.
     * @param ioe IOException to handle
     */
    protected void handleIOException(IOException ioe) {
        //TODO Surely, there's a better way to do this.
        ioe.printStackTrace();
    }

    /**
     * This method is used by PDFDocumentGraphics2D to prepare a new page if
     * necessary.
     */
    protected void preparePainting() {
        //nop, used by PDFDocumentGraphics2D
    }

    /**
     * Set the PDF state to use when starting to draw
     * into the PDF graphics.
     *
     * @param state the PDF state
     */
    public void setPaintingState(PDFPaintingState state) {
        paintingState = state;
        baseLevel = paintingState.getStackLevel();
    }

    /**
     * Set the output stream that this PDF document is
     * being drawn to. This is so that it can progressively
     * use the PDF document to output data such as images.
     * This results in a significant saving on memory.
     *
     * @param os the output stream that is being used for the PDF document
     */
    public void setOutputStream(OutputStream os) {
        outputStream = os;
    }

    /**
     * Get the string containing all the commands written into this
     * Graphics.
     * @return the string containing the PDF markup
     */
    public String getString() {
        return currentStream.toString();
    }

    /**
     * Get the string buffer from the currentStream, containing all
     * the commands written into this Graphics so far.
     * @return the StringBuffer containing the PDF markup
     */
    public StringBuffer getBuffer() {
        return currentStream.getBuffer();
    }

    /**
     * Gets the PDF reference of the current page.
     * @return the PDF reference of the current page
     */
    public String getPageReference() {
        return this.pageRef;
    }

    /**
     * Set the Graphics context.
     * @param c the graphics context to use
     */
    public void setGraphicContext(GraphicContext c) {
        gc = c;
        setPrivateHints();
    }

    private void setPrivateHints() {
        setRenderingHint(RenderingHintsKeyExt.KEY_AVOID_TILE_PAINTING,
                RenderingHintsKeyExt.VALUE_AVOID_TILE_PAINTING_ON);
    }

    /**
     * Set the override font state for drawing text.
     * This is used by the PDF text painter so that it can temporarily
     * set the font state when a java font cannot be used.
     * The next drawString will use this font state.
     *
     * @param infont the font state to use
     */
    public void setOverrideFontState(Font infont) {
        ovFontState = infont;
    }

    /**
     * Restore the PDF graphics state to the starting state level.
     */
    /* seems not to be used
    public void restorePDFState() {
        for (int count = graphicsState.getStackLevel(); count > baseLevel; count--) {
            currentStream.write("Q\n");
        }
        graphicsState.restoreLevel(baseLevel);
    }*/

    private void concatMatrix(double[] matrix) {
        currentStream.write(PDFNumber.doubleOut(matrix[0], DEC) + " "
                + PDFNumber.doubleOut(matrix[1], DEC) + " "
                + PDFNumber.doubleOut(matrix[2], DEC) + " "
                + PDFNumber.doubleOut(matrix[3], DEC) + " "
                + PDFNumber.doubleOut(matrix[4], DEC) + " "
                + PDFNumber.doubleOut(matrix[5], DEC) + " cm\n");
    }

    private void concatMatrix(AffineTransform transform) {
        if (!transform.isIdentity()) {
            double[] matrix = new double[6];
            transform.getMatrix(matrix);
            concatMatrix(matrix);
        }
    }

    /**
     * This is mainly used for shading patterns which use the document-global coordinate system
     * instead of the local one.
     * @return the transformation matrix that established the basic user space for this document
     */
    protected AffineTransform getBaseTransform() {
        AffineTransform at = new AffineTransform(paintingState.getTransform());
        return at;
    }

    /**
     * This is a pdf specific method used to add a link to the
     * pdf document.
     *
     * @param bounds the bounds of the link in user coordinates
     * @param trans the transform of the current drawing position
     * @param dest the PDF destination
     * @param linkType the type of link, internal or external
     */
    public void addLink(Rectangle2D bounds, AffineTransform trans, String dest, int linkType) {
        if (!pdfDoc.getProfile().isAnnotationAllowed()) {
            return;
        }
        preparePainting();
        AffineTransform at = getTransform();
        Shape b = at.createTransformedShape(bounds);
        b = trans.createTransformedShape(b);
        if (b != null) {
            Rectangle rect = b.getBounds();

            if (linkType != PDFLink.EXTERNAL) {
                String pdfdest = "/FitR " + dest;
                resourceContext.addAnnotation(
                    pdfDoc.getFactory().makeLink(rect, getPageReference(), pdfdest));
            } else {
                resourceContext.addAnnotation(
                    pdfDoc.getFactory().makeLink(rect, dest, linkType, 0));
            }
        }
    }

    /**
     * Add a natively handled image directly to the PDF document.
     * This is used by the PDFImageElementBridge to draw a natively handled image
     * (like JPEG or CCITT images)
     * directly into the PDF document rather than converting the image into
     * a bitmap and increasing the size.
     *
     * @param image the image to draw
     * @param x the x position
     * @param y the y position
     * @param width the width to draw the image
     * @param height the height to draw the image
     */
<<<<<<< HEAD
    void addNativeImage(org.apache.xmlgraphics.image.loader.Image image, float x, float y,
=======
    public void addNativeImage(org.apache.xmlgraphics.image.loader.Image image, float x, float y,
>>>>>>> 392d02e2
                             float width, float height) {
        preparePainting();
        String key = image.getInfo().getOriginalURI();
        if (key == null) {
            // Need to include hash code as when invoked from FO you
            // may have several 'independent' PDFGraphics2D so the
            // count is not enough.
            key = "__AddNative_" + hashCode() + "_" + nativeCount;
            nativeCount++;
        }

        PDFImage pdfImage;
        if (image instanceof ImageRawJPEG) {
            pdfImage = new ImageRawJPEGAdapter((ImageRawJPEG)image, key);
        } else if (image instanceof ImageRawCCITTFax) {
            pdfImage = new ImageRawCCITTFaxAdapter((ImageRawCCITTFax)image, key);
        } else {
            throw new IllegalArgumentException(
                    "Unsupported Image subclass: " + image.getClass().getName());
        }

        PDFXObject xObject = this.pdfDoc.addImage(resourceContext, pdfImage);
        if (outputStream != null) {
            try {
                this.pdfDoc.output(outputStream);
            } catch (IOException ioe) {
                // ignore exception, will be thrown again later
            }
        }

        AffineTransform at = new AffineTransform();
        at.translate(x, y);
        useXObject(xObject, at, width, height);
    }

    /**
     * Draws as much of the specified image as is currently available.
     * The image is drawn with its top-left corner at
     * (<i>x</i>,&nbsp;<i>y</i>) in this graphics context's coordinate
     * space. Transparent pixels in the image do not affect whatever
     * pixels are already there.
     * <p>
     * This method returns immediately in all cases, even if the
     * complete image has not yet been loaded, and it has not been dithered
     * and converted for the current output device.
     * <p>
     * If the image has not yet been completely loaded, then
     * <code>drawImage</code> returns <code>false</code>. As more of
     * the image becomes available, the process that draws the image notifies
     * the specified image observer.
     * @param    img the specified image to be drawn.
     * @param    x   the <i>x</i> coordinate.
     * @param    y   the <i>y</i> coordinate.
     * @param    observer    object to be notified as more of
     * the image is converted.
     * @return true if the image was drawn
     * @see      java.awt.Image
     * @see      java.awt.image.ImageObserver
     * @see      java.awt.image.ImageObserver#imageUpdate(java.awt.Image, int, int, int, int, int)
     */
    public boolean drawImage(Image img, int x, int y,
                             ImageObserver observer) {
        preparePainting();

        int width = img.getWidth(observer);
        int height = img.getHeight(observer);

        if (width == -1 || height == -1) {
            return false;
        }

        return drawImage(img, x, y, width, height, observer);
    }

    private BufferedImage buildBufferedImage(Dimension size) {
        return new BufferedImage(size.width, size.height,
                                 BufferedImage.TYPE_INT_ARGB);
    }

    /** {@inheritDoc} */
    public boolean drawImage(Image img, int x, int y, int width, int height,
                               ImageObserver observer) {
        preparePainting();
        // first we look to see if we've already added this image to
        // the pdf document. If so, we just reuse the reference;
        // otherwise we have to build a FopImage and add it to the pdf
        // document
        String key = "TempImage:" + img.toString();
        PDFXObject xObject = pdfDoc.getXObject(key);
        if (xObject == null) {
            // OK, have to build and add a PDF image

            Dimension size = new Dimension(width, height);
            BufferedImage buf = buildBufferedImage(size);

            java.awt.Graphics2D g = buf.createGraphics();
            g.setComposite(AlphaComposite.SrcOver);
            g.setBackground(new Color(1, 1, 1, 0));
            g.setPaint(new Color(1, 1, 1, 0));
            g.fillRect(0, 0, width, height);

            int imageWidth = buf.getWidth();
            int imageHeight = buf.getHeight();
            g.clip(new Rectangle(0, 0, imageWidth, imageHeight));
            g.setComposite(gc.getComposite());

            boolean drawn = g.drawImage(img, 0, 0, imageWidth, imageHeight, observer);
            if (!drawn) {
                return false;
            }
            g.dispose();

            xObject = addRenderedImage(key, buf);
        } else {
            resourceContext.getPDFResources().addXObject(xObject);
        }

        AffineTransform at = new AffineTransform();
        at.translate(x, y);
        useXObject(xObject, at, width, height);
        return true;
    }

    /**
     * Disposes of this graphics context and releases
     * any system resources that it is using.
     * A <code>Graphics</code> object cannot be used after
     * <code>dispose</code>has been called.
     * <p>
     * When a Java program runs, a large number of <code>Graphics</code>
     * objects can be created within a short time frame.
     * Although the finalization process of the garbage collector
     * also disposes of the same system resources, it is preferable
     * to manually free the associated resources by calling this
     * method rather than to rely on a finalization process which
     * may not run to completion for a long period of time.
     * <p>
     * Graphics objects which are provided as arguments to the
     * <code>paint</code> and <code>update</code> methods
     * of components are automatically released by the system when
     * those methods return. For efficiency, programmers should
     * call <code>dispose</code> when finished using
     * a <code>Graphics</code> object only if it was created
     * directly from a component or another <code>Graphics</code> object.
     * @see         java.awt.Graphics#finalize
     * @see         java.awt.Component#paint
     * @see         java.awt.Component#update
     * @see         java.awt.Component#getGraphics
     * @see         java.awt.Graphics#create
     */
    public void dispose() {
        pdfDoc = null;
        fontInfo = null;
        currentStream = null;
        currentFontName = null;
    }

    /**
     * Strokes the outline of a <code>Shape</code> using the settings of the
     * current <code>Graphics2D</code> context.  The rendering attributes
     * applied include the <code>Clip</code>, <code>Transform</code>,
     * <code>Paint</code>, <code>Composite</code> and
     * <code>Stroke</code> attributes.
     * @param s the <code>Shape</code> to be rendered
     * @see #setStroke
     * @see #setPaint
     * @see java.awt.Graphics#setColor
     * @see #transform
     * @see #setTransform
     * @see #clip
     * @see #setClip
     * @see #setComposite
     */
    public void draw(Shape s) {
        preparePainting();

        //Transparency shortcut
        Color c;
        c = getColor();
        if (c.getAlpha() == 0) {
            return;
        }

        AffineTransform trans = getTransform();
        double[] tranvals = new double[6];
        trans.getMatrix(tranvals);

        Shape imclip = getClip();
        boolean newClip = paintingState.checkClip(imclip);
        boolean newTransform = paintingState.checkTransform(trans)
                               && !trans.isIdentity();

        if (newClip || newTransform) {
            currentStream.write("q\n");
            paintingState.save();
            if (newTransform) {
                concatMatrix(tranvals);
            }
            if (newClip) {
                writeClip(imclip);
            }
        }

        applyAlpha(OPAQUE, c.getAlpha());

        c = getColor();
        applyColor(c, false);
        c = getBackground();
        applyColor(c, true);

        Paint paint = getPaint();
        if (paintingState.setPaint(paint)) {
            if (!applyPaint(paint, false)) {
                // Stroke the shape and use it to 'clip'
                // the paint contents.
                Shape ss = getStroke().createStrokedShape(s);
                applyUnknownPaint(paint, ss);

                if (newClip || newTransform) {
                    currentStream.write("Q\n");
                    paintingState.restore();
                }
                return;
            }
        }
        applyStroke(getStroke());

        PathIterator iter = s.getPathIterator(IDENTITY_TRANSFORM);
        processPathIterator(iter);
        doDrawing(false, true, false);
        if (newClip || newTransform) {
            currentStream.write("Q\n");
            paintingState.restore();
        }
    }

/*
    // in theory we could set the clip using these methods
    // it doesn't seem to improve the file sizes much
    // and makes everything more complicated

    Shape lastClip = null;

    public void clip(Shape cl) {
        super.clip(cl);
        Shape newClip = getClip();
        if (newClip == null || lastClip == null
                || !(new Area(newClip).equals(new Area(lastClip)))) {
        graphicsState.setClip(newClip);
        writeClip(newClip);
        }

        lastClip = newClip;
    }

    public void setClip(Shape cl) {
        super.setClip(cl);
        Shape newClip = getClip();
        if (newClip == null || lastClip == null
                || !(new Area(newClip).equals(new Area(lastClip)))) {
        for (int count = graphicsState.getStackLevel(); count > baseLevel; count--) {
            currentStream.write("Q\n");
        }
        graphicsState.restoreLevel(baseLevel);
        currentStream.write("q\n");
        graphicsState.push();
        if (newClip != null) {
            graphicsState.setClip(newClip);
        }
        writeClip(newClip);
        }

        lastClip = newClip;
    }
*/

    /**
     * Set the clipping shape for future PDF drawing in the current graphics state.
     * This sets creates and writes a clipping shape that will apply
     * to future drawings in the current graphics state.
     *
     * @param s the clipping shape
     */
    protected void writeClip(Shape s) {
        if (s == null) {
            return;
        }
        preparePainting();
        PathIterator iter = s.getPathIterator(IDENTITY_TRANSFORM);
        processPathIterator(iter);
        // clip area
        currentStream.write("W\n");
        currentStream.write("n\n");
    }

    /**
     * Apply the java Color to PDF.
     * This converts the java colour to a PDF colour and
     * sets it for the next drawing.
     *
     * @param col the java colour
     * @param fill true if the colour will be used for filling
     */
    protected void applyColor(Color col, boolean fill) {
        preparePainting();

        Color c = col;
        if (col instanceof ColorExt) {
            PDFColor currentColour = new PDFColor(this.pdfDoc, col);
            currentStream.write(currentColour.getColorSpaceOut(fill));
        } else if (c.getColorSpace().getType()
                == ColorSpace.TYPE_RGB) {
            PDFColor currentColour = new PDFColor(c.getRed(), c.getGreen(),
                                         c.getBlue());
            currentStream.write(currentColour.getColorSpaceOut(fill));
        } else if (c.getColorSpace().getType()
                   == ColorSpace.TYPE_CMYK) {
            if (pdfDoc.getProfile().getPDFAMode().isPDFA1LevelB()) {
                //See PDF/A-1, ISO 19005:1:2005(E), 6.2.3.3
                //FOP is currently restricted to DeviceRGB if PDF/A-1 is active.
                throw new PDFConformanceException(
                        "PDF/A-1 does not allow mixing DeviceRGB and DeviceCMYK.");
            }
            float[] cComps = c.getColorComponents(new float[3]);
            double[] cmyk = new double[3];
            for (int i = 0; i < 3; i++) {
                // convert the float elements to doubles for pdf
                cmyk[i] = cComps[i];
            }
            PDFColor currentColour = new PDFColor(cmyk[0], cmyk[1], cmyk[2], cmyk[3]);
            currentStream.write(currentColour.getColorSpaceOut(fill));
        } else if (c.getColorSpace().getType()
                   == ColorSpace.TYPE_2CLR) {
            // used for black/magenta
            float[] cComps = c.getColorComponents(new float[1]);
            double[] blackMagenta = new double[1];
            for (int i = 0; i < 1; i++) {
                blackMagenta[i] = cComps[i];
            }
            //PDFColor  currentColour = new PDFColor(blackMagenta[0], blackMagenta[1]);
            //currentStream.write(currentColour.getColorSpaceOut(fill));
        } else {
            throw new UnsupportedOperationException(
                    "Color Space not supported by PDFGraphics2D");
        }
    }

    /**
     * Apply the java paint to the PDF.
     * This takes the java paint sets up the appropraite PDF commands
     * for the drawing with that paint.
     * Currently this supports the gradients and patterns from batik.
     *
     * @param paint the paint to convert to PDF
     * @param fill true if the paint should be set for filling
     * @return true if the paint is handled natively, false if the paint should be rasterized
     */
    protected boolean applyPaint(Paint paint, boolean fill) {
        preparePainting();

        if (paint instanceof Color) {
            return true;
        }
        // convert java.awt.GradientPaint to LinearGradientPaint to avoid rasterization
        if (paint instanceof GradientPaint) {
            GradientPaint gpaint = (GradientPaint) paint;
            paint = new LinearGradientPaint(
                    (float) gpaint.getPoint1().getX(),
                    (float) gpaint.getPoint1().getY(),
                    (float) gpaint.getPoint2().getX(),
                    (float) gpaint.getPoint2().getY(),
                    new float[] {0, 1},
                    new Color[] {gpaint.getColor1(), gpaint.getColor2()},
                    gpaint.isCyclic() ? LinearGradientPaint.REPEAT : LinearGradientPaint.NO_CYCLE);
        }
        if (paint instanceof LinearGradientPaint) {
            LinearGradientPaint gp = (LinearGradientPaint)paint;

            // This code currently doesn't support 'repeat'.
            // For linear gradients it is possible to construct
            // a 'tile' that is repeated with a PDF pattern, but
            // it would be very tricky as you would have to rotate
            // the coordinate system so the repeat was axially
            // aligned.  At this point I'm just going to rasterize it.
            MultipleGradientPaint.CycleMethodEnum cycle = gp.getCycleMethod();
            if (cycle != MultipleGradientPaint.NO_CYCLE) {
                return false;
            }

            Color[] cols = gp.getColors();
            float[] fractions = gp.getFractions();

            // Build proper transform from gradient space to page space
            // ('Patterns' don't get userspace transform).
            AffineTransform transform;
            transform = new AffineTransform(getBaseTransform());
            transform.concatenate(getTransform());
            transform.concatenate(gp.getTransform());

            List theMatrix = new java.util.ArrayList();
            double [] mat = new double[6];
            transform.getMatrix(mat);
            for (int idx = 0; idx < mat.length; idx++) {
                theMatrix.add(new Double(mat[idx]));
            }

            Point2D p1 = gp.getStartPoint();
            Point2D p2 = gp.getEndPoint();
            List theCoords = new java.util.ArrayList();
            theCoords.add(new Double(p1.getX()));
            theCoords.add(new Double(p1.getY()));
            theCoords.add(new Double(p2.getX()));
            theCoords.add(new Double(p2.getY()));

            List theExtend = new java.util.ArrayList();
            theExtend.add(new Boolean(true));
            theExtend.add(new Boolean(true));

            List theDomain = new java.util.ArrayList();
            theDomain.add(new Double(0));
            theDomain.add(new Double(1));

            List theEncode = new java.util.ArrayList();
            theEncode.add(new Double(0));
            theEncode.add(new Double(1));
            theEncode.add(new Double(0));
            theEncode.add(new Double(1));

            List theBounds = new java.util.ArrayList();

            List someColors = new java.util.ArrayList();

            for (int count = 0; count < cols.length; count++) {
                Color c1 = cols[count];
                if (c1.getAlpha() != 255) {
                    return false;  // PDF can't do alpha
                }

                PDFColor color1 = new PDFColor(c1.getRed(), c1.getGreen(),
                                               c1.getBlue());
                someColors.add(color1);
                if (count > 0 && count < cols.length - 1) {
                    theBounds.add(new Double(fractions[count]));
                }
            }

            PDFDeviceColorSpace aColorSpace;
            aColorSpace = new PDFDeviceColorSpace(PDFDeviceColorSpace.DEVICE_RGB);
            PDFPattern myPat = pdfDoc.getFactory().makeGradient(
                    resourceContext, false, aColorSpace,
                    someColors, theBounds, theCoords, theMatrix);
            currentStream.write(myPat.getColorSpaceOut(fill));

            return true;
        }
        if (paint instanceof RadialGradientPaint) {
            RadialGradientPaint rgp = (RadialGradientPaint)paint;

            // There is essentially no way to support repeats
            // in PDF for radial gradients (the one option would
            // be to 'grow' the outer circle until it fully covered
            // the bounds and then grow the stops accordingly, the
            // problem is that this may require an extremely large
            // number of stops for cases where the focus is near
            // the edge of the outer circle).  so we rasterize.
            MultipleGradientPaint.CycleMethodEnum cycle = rgp.getCycleMethod();
            if (cycle != MultipleGradientPaint.NO_CYCLE) {
                return false;
            }

            AffineTransform transform;
            transform = new AffineTransform(getBaseTransform());
            transform.concatenate(getTransform());
            transform.concatenate(rgp.getTransform());

            List theMatrix = new java.util.ArrayList();
            double [] mat = new double[6];
            transform.getMatrix(mat);
            for (int idx = 0; idx < mat.length; idx++) {
                theMatrix.add(new Double(mat[idx]));
            }

            double ar = rgp.getRadius();
            Point2D ac = rgp.getCenterPoint();
            Point2D af = rgp.getFocusPoint();

            List theCoords = new java.util.ArrayList();
            double dx = af.getX() - ac.getX();
            double dy = af.getY() - ac.getY();
            double d = Math.sqrt(dx * dx + dy * dy);
            if (d > ar) {
                // the center point af must be within the circle with
                // radius ar centered at ac so limit it to that.
                double scale = (ar * .9999) / d;
                dx = dx * scale;
                dy = dy * scale;
            }

            theCoords.add(new Double(ac.getX() + dx)); // Fx
            theCoords.add(new Double(ac.getY() + dy)); // Fy
            theCoords.add(new Double(0));
            theCoords.add(new Double(ac.getX()));
            theCoords.add(new Double(ac.getY()));
            theCoords.add(new Double(ar));

            Color[] cols = rgp.getColors();
            List someColors = new java.util.ArrayList();
            for (int count = 0; count < cols.length; count++) {
                Color cc = cols[count];
                if (cc.getAlpha() != 255) {
                    return false;  // PDF can't do alpha
                }

                someColors.add(new PDFColor(cc.getRed(), cc.getGreen(),
                                            cc.getBlue()));
            }

            float[] fractions = rgp.getFractions();
            List theBounds = new java.util.ArrayList();
            for (int count = 1; count < fractions.length - 1; count++) {
                float offset = fractions[count];
                theBounds.add(new Double(offset));
            }
            PDFDeviceColorSpace colSpace;
            colSpace = new PDFDeviceColorSpace(PDFDeviceColorSpace.DEVICE_RGB);

            PDFPattern myPat = pdfDoc.getFactory().makeGradient
                (resourceContext, true, colSpace,
                 someColors, theBounds, theCoords, theMatrix);

            currentStream.write(myPat.getColorSpaceOut(fill));

            return true;
        }
        if (paint instanceof PatternPaint) {
            PatternPaint pp = (PatternPaint)paint;
            return createPattern(pp, fill);
        }
        return false; // unknown paint
    }

    private boolean createPattern(PatternPaint pp, boolean fill) {
        preparePainting();

        FontInfo specialFontInfo = new FontInfo();
        FontSetup.setup(specialFontInfo);

        PDFResources res = pdfDoc.getFactory().makeResources();
        PDFResourceContext context = new PDFResourceContext(res);
        PDFGraphics2D pattGraphic = new PDFGraphics2D(textAsShapes, specialFontInfo,
                                        pdfDoc, context, getPageReference(),
                                        "", 0);
        pattGraphic.setGraphicContext(new GraphicContext());
        pattGraphic.gc.validateTransformStack();
        pattGraphic.setRenderingHints(this.getRenderingHints());
        pattGraphic.setOutputStream(outputStream);

        GraphicsNode gn = pp.getGraphicsNode();
        Rectangle2D gnBBox = gn.getBounds();
        Rectangle2D rect = pp.getPatternRect();

        // if (!pp.getOverflow()) {
            gn.paint(pattGraphic);
        // } else {
        // /* Commented out until SVN version of Batik is included */
        //     // For overflow we need to paint the content from
        //     // all the tiles who's overflow will intersect one
        //     // tile (left->right, top->bottom).  Then we can
        //     // simply replicate that tile as normal.
        //     double gnMinX = gnBBox.getX();
        //     double gnMaxX = gnBBox.getX() + gnBBox.getWidth();
        //     double gnMinY = gnBBox.getY();
        //     double gnMaxY = gnBBox.getY() + gnBBox.getHeight();
        //     double patMaxX = rect.getX() + rect.getWidth();
        //     double patMaxY = rect.getY() + rect.getHeight();
        //     double stepX = rect.getWidth();
        //     double stepY = rect.getHeight();
        //
        //     int startX = (int)((rect.getX() - gnMaxX)/stepX);
        //     int startY = (int)((rect.getY() - gnMaxY)/stepY);
        //
        //     int endX   = (int)((patMaxX - gnMinX)/stepX);
        //     int endY   = (int)((patMaxY - gnMinY)/stepY);
        //
        //     pattGraphic.translate(startX*stepX, startY*stepY);
        //     for (int yIdx=startY; yIdx<=endY; yIdx++) {
        //         for (int xIdx=startX; xIdx<=endX; xIdx++) {
        //             gn.paint(pattGraphic);
        //             pattGraphic.translate(stepX,0);
        //         }
        //         pattGraphic.translate(-(endX-startX+1)*stepX, stepY);
        //     }
        // }

        List bbox = new java.util.ArrayList();
        bbox.add(new Double(rect.getX()));
        bbox.add(new Double(rect.getHeight() + rect.getY()));
        bbox.add(new Double(rect.getWidth() + rect.getX()));
        bbox.add(new Double(rect.getY()));

        AffineTransform transform;
        transform = new AffineTransform(getBaseTransform());
        transform.concatenate(getTransform());
        transform.concatenate(pp.getPatternTransform());

        List theMatrix = new java.util.ArrayList();
        double [] mat = new double[6];
        transform.getMatrix(mat);
        for (int idx = 0; idx < mat.length; idx++) {
            theMatrix.add(new Double(mat[idx]));
        }

        /** @todo see if pdfDoc and res can be linked here,
        (currently res <> PDFDocument's resources) so addFonts()
        can be moved to PDFDocument class */
        res.addFonts(pdfDoc, specialFontInfo);

        PDFPattern myPat = pdfDoc.getFactory().makePattern(
                                resourceContext, 1, res, 1, 1, bbox,
                                rect.getWidth(), rect.getHeight(),
                                theMatrix, null,
                                pattGraphic.getBuffer());

        currentStream.write(myPat.getColorSpaceOut(fill));

        PDFAnnotList annots = context.getAnnotations();
        if (annots != null) {
            this.pdfDoc.addObject(annots);
        }

        if (outputStream != null) {
            try {
                this.pdfDoc.output(outputStream);
            } catch (IOException ioe) {
                // ignore exception, will be thrown again later
            }
        }
        return true;
    }

    protected boolean applyUnknownPaint(Paint paint, Shape shape) {
        preparePainting();

        Shape clip = getClip();
        Rectangle2D usrClipBounds, usrBounds;
        usrBounds = shape.getBounds2D();
        if (clip != null) {
            usrClipBounds  = clip.getBounds2D();
            if (!usrClipBounds.intersects(usrBounds)) {
                return true;
            }
            Rectangle2D.intersect(usrBounds, usrClipBounds, usrBounds);
        }
        double usrX = usrBounds.getX();
        double usrY = usrBounds.getY();
        double usrW = usrBounds.getWidth();
        double usrH = usrBounds.getHeight();

        Rectangle devShapeBounds, devClipBounds, devBounds;
        AffineTransform at = getTransform();
        devShapeBounds = at.createTransformedShape(shape).getBounds();
        if (clip != null) {
            devClipBounds  = at.createTransformedShape(clip).getBounds();
            if (!devClipBounds.intersects(devShapeBounds)) {
                return true;
            }
            devBounds = devShapeBounds.intersection(devClipBounds);
        } else {
            devBounds = devShapeBounds;
        }
        int devX = devBounds.x;
        int devY = devBounds.y;
        int devW = devBounds.width;
        int devH = devBounds.height;

        ColorSpace rgbCS = ColorSpace.getInstance(ColorSpace.CS_sRGB);
        ColorModel rgbCM = new DirectColorModel
            (rgbCS, 32, 0x00FF0000, 0x0000FF00, 0x000000FF, 0xFF000000,
             false, DataBuffer.TYPE_BYTE);

        PaintContext pctx = paint.createContext(rgbCM, devBounds, usrBounds,
                                                at, getRenderingHints());
        PDFXObject imageInfo = pdfDoc.getXObject
            ("TempImage:" + pctx.toString());
        if (imageInfo != null) {
            resourceContext.getPDFResources().addXObject(imageInfo);
        } else {
            Raster r = pctx.getRaster(devX, devY, devW, devH);
            WritableRaster wr = (WritableRaster)r;
            wr = wr.createWritableTranslatedChild(0, 0);

            ColorModel pcm = pctx.getColorModel();
            BufferedImage bi = new BufferedImage
                (pcm, wr, pcm.isAlphaPremultiplied(), null);
            final byte[] rgb  = new byte[devW * devH * 3];
            final int[]  line = new int[devW];
            final byte[] mask;
            int x, y, val, rgbIdx = 0;

            if (pcm.hasAlpha()) {
                mask = new byte[devW * devH];
                int maskIdx = 0;
                for (y = 0; y < devH; y++) {
                    bi.getRGB(0, y, devW, 1, line, 0, devW);
                    for (x = 0; x < devW; x++) {
                        val = line[x];
                        mask[maskIdx++] = (byte)(val >>> 24);
                        rgb[rgbIdx++]   = (byte)((val >> 16) & 0x0FF);
                        rgb[rgbIdx++]   = (byte)((val >> 8 ) & 0x0FF);
                        rgb[rgbIdx++]   = (byte)((val      ) & 0x0FF);
                    }
                }
            } else {
                mask = null;
                for (y = 0; y < devH; y++) {
                    bi.getRGB(0, y, devW, 1, line, 0, devW);
                    for (x = 0; x < devW; x++) {
                        val = line[x];
                        rgb[rgbIdx++]  = (byte)((val >> 16) & 0x0FF);
                        rgb[rgbIdx++]  = (byte)((val >> 8 ) & 0x0FF);
                        rgb[rgbIdx++]  = (byte)((val      ) & 0x0FF);
                    }
                }
            }

            String maskRef = null;
            if (mask != null) {
                BitmapImage fopimg = new BitmapImage
                    ("TempImageMask:" + pctx.toString(), devW, devH, mask, null);
                fopimg.setColorSpace(new PDFDeviceColorSpace(PDFDeviceColorSpace.DEVICE_GRAY));
                PDFImageXObject xobj = pdfDoc.addImage(resourceContext, fopimg);
                maskRef = xobj.referencePDF();

                if (outputStream != null) {
                    try {
                        this.pdfDoc.output(outputStream);
                    } catch (IOException ioe) {
                        // ignore exception, will be thrown again later
                    }
                }
            }
            BitmapImage fopimg;
            fopimg = new BitmapImage("TempImage:" + pctx.toString(),
                                     devW, devH, rgb, maskRef);
            fopimg.setTransparent(new PDFColor(255, 255, 255));
            imageInfo = pdfDoc.addImage(resourceContext, fopimg);
            if (outputStream != null) {
                try {
                    this.pdfDoc.output(outputStream);
                } catch (IOException ioe) {
                    // ignore exception, will be thrown again later
                }
            }
        }

        currentStream.write("q\n");
        writeClip(shape);
        currentStream.write("" + usrW + " 0 0 " + (-usrH) + " " + usrX
                            + " " + (usrY + usrH) + " cm\n"
                            + imageInfo.getName() + " Do\nQ\n");
        return true;
    }

    /**
     * Apply the stroke to the PDF.
     * This takes the java stroke and outputs the appropriate settings
     * to the PDF so that the stroke attributes are handled.
     *
     * @param stroke the java stroke
     */
    protected void applyStroke(Stroke stroke) {
        preparePainting();
        if (stroke instanceof BasicStroke) {
            BasicStroke bs = (BasicStroke)stroke;

            float[] da = bs.getDashArray();
            if (da != null) {
                currentStream.write("[");
                for (int count = 0; count < da.length; count++) {
                    currentStream.write(PDFNumber.doubleOut(da[count]));
                    if (count < da.length - 1) {
                        currentStream.write(" ");
                    }
                }
                currentStream.write("] ");
                float offset = bs.getDashPhase();
                currentStream.write(PDFNumber.doubleOut(offset) + " d\n");
            }
            int ec = bs.getEndCap();
            switch (ec) {
            case BasicStroke.CAP_BUTT:
                currentStream.write(0 + " J\n");
                break;
            case BasicStroke.CAP_ROUND:
                currentStream.write(1 + " J\n");
                break;
            case BasicStroke.CAP_SQUARE:
                currentStream.write(2 + " J\n");
                break;
            }

            int lj = bs.getLineJoin();
            switch (lj) {
            case BasicStroke.JOIN_MITER:
                currentStream.write(0 + " j\n");
                break;
            case BasicStroke.JOIN_ROUND:
                currentStream.write(1 + " j\n");
                break;
            case BasicStroke.JOIN_BEVEL:
                currentStream.write(2 + " j\n");
                break;
            }
            float lw = bs.getLineWidth();
            currentStream.write(PDFNumber.doubleOut(lw) + " w\n");

            float ml = bs.getMiterLimit();
            currentStream.write(PDFNumber.doubleOut(ml) + " M\n");
        }
    }

    /** {@inheritDoc} */
    public void drawRenderedImage(RenderedImage img, AffineTransform xform) {
        String key = "TempImage:" + img.toString();
        drawInnerRenderedImage(key, img, xform);
    }

    /** {@inheritDoc} */
    public void drawInnerRenderedImage(String key, RenderedImage img, AffineTransform xform) {
        preparePainting();
        PDFXObject xObject = pdfDoc.getXObject(key);
        if (xObject == null) {
            xObject = addRenderedImage(key, img);
        } else {
            resourceContext.getPDFResources().addXObject(xObject);
        }

        useXObject(xObject, xform, img.getWidth(), img.getHeight());
    }

    private void useXObject(PDFXObject xObject, AffineTransform xform, float width, float height) {
        // now do any transformation required and add the actual image
        // placement instance
        currentStream.write("q\n");
        concatMatrix(getTransform());
        Shape imclip = getClip();
        writeClip(imclip);
        concatMatrix(xform);
        String w = PDFNumber.doubleOut(width, DEC);
        String h = PDFNumber.doubleOut(height, DEC);
        currentStream.write("" + w + " 0 0 -" + h + " 0 " + h + " cm\n"
                + xObject.getName() + " Do\nQ\n");
    }

    private PDFXObject addRenderedImage(String key, RenderedImage img) {
        ImageInfo info = new ImageInfo(null, "image/unknown");
        ImageSize size = new ImageSize(img.getWidth(), img.getHeight(), 72);
        info.setSize(size);
        ImageRendered imgRend = new ImageRendered(info, img, null);
        ImageRenderedAdapter adapter = new ImageRenderedAdapter(imgRend, key);
        PDFXObject xObject = pdfDoc.addImage(resourceContext, adapter);
        if (outputStream != null) {
            try {
                this.pdfDoc.output(outputStream);
            } catch (IOException ioe) {
                // ignore exception, will be thrown again later
            }
        }
        return xObject;
    }

    /** {@inheritDoc} */
    public void drawRenderableImage(RenderableImage img,
                                    AffineTransform xform) {
        //TODO Check if this is good enough
        drawRenderedImage(img.createDefaultRendering(), xform);
    }

    /**
     * Renders the text specified by the specified <code>String</code>,
     * using the current <code>Font</code> and <code>Paint</code> attributes
     * in the <code>Graphics2D</code> context.
     * The baseline of the first character is at position
     * (<i>x</i>,&nbsp;<i>y</i>) in the User Space.
     * The rendering attributes applied include the <code>Clip</code>,
     * <code>Transform</code>, <code>Paint</code>, <code>Font</code> and
     * <code>Composite</code> attributes. For characters in script systems
     * such as Hebrew and Arabic, the glyphs can be rendered from right to
     * left, in which case the coordinate supplied is the location of the
     * leftmost character on the baseline.
     * @param s the <code>String</code> to be rendered
     * @param x the coordinate where the <code>String</code>
     * should be rendered
     * @param y the coordinate where the <code>String</code>
     * should be rendered
     * @see #setPaint
     * @see java.awt.Graphics#setColor
     * @see java.awt.Graphics#setFont
     * @see #setTransform
     * @see #setComposite
     * @see #setClip
     */
    public void drawString(String s, float x, float y) {
        preparePainting();

        Font fontState;
        AffineTransform fontTransform = null;
        if (ovFontState == null) {
            java.awt.Font gFont = getFont();
            fontTransform = gFont.getTransform();
            fontState = fontInfo.getFontInstanceForAWTFont(gFont);
        } else {
            fontState = fontInfo.getFontInstance(
                    ovFontState.getFontTriplet(), ovFontState.getFontSize());
            ovFontState = null;
        }
        updateCurrentFont(fontState);

        currentStream.write("q\n");

        Color c = getColor();
        applyColor(c, true);
        applyPaint(getPaint(), true);
        applyAlpha(c.getAlpha(), OPAQUE);

        Map kerning = fontState.getKerning();
        boolean kerningAvailable = (kerning != null && !kerning.isEmpty());

        boolean useMultiByte = isMultiByteFont(currentFontName);

        // String startText = useMultiByte ? "<FEFF" : "(";
        String startText = useMultiByte ? "<" : "(";
        String endText = useMultiByte ? "> " : ") ";

        AffineTransform trans = getTransform();
        //trans.translate(x, y);
        double[] vals = new double[6];
        trans.getMatrix(vals);

        concatMatrix(vals);
        Shape imclip = getClip();
        writeClip(imclip);

        currentStream.write("BT\n");

        AffineTransform localTransform = new AffineTransform();
        localTransform.translate(x, y);
        if (fontTransform != null) {
            localTransform.concatenate(fontTransform);
        }
        localTransform.scale(1, -1);
        double[] lt = new double[6];
        localTransform.getMatrix(lt);
        currentStream.write(PDFNumber.doubleOut(lt[0]) + " "
                + PDFNumber.doubleOut(lt[1]) + " " + PDFNumber.doubleOut(lt[2]) + " "
                + PDFNumber.doubleOut(lt[3]) + " " + PDFNumber.doubleOut(lt[4]) + " "
                + PDFNumber.doubleOut(lt[5]) + " Tm [" + startText);

        int l = s.length();

        for (int i = 0; i < l; i++) {
            char ch = fontState.mapChar(s.charAt(i));

            if (!useMultiByte) {
                if (ch > 127) {
                    currentStream.write("\\");
                    currentStream.write(Integer.toOctalString(ch));
                } else {
                    switch (ch) {
                    case '(':
                    case ')':
                    case '\\':
                        currentStream.write("\\");
                        break;
                    default:
                    }
                    currentStream.write(ch);
                }
            } else {
                currentStream.write(PDFText.toUnicodeHex(ch));
            }

            if (kerningAvailable && (i + 1) < l) {
                addKerning(currentStream, (new Integer(ch)),
                           (new Integer(fontState.mapChar(s.charAt(i + 1)))),
                           kerning, startText, endText);
            }

        }
        currentStream.write(endText);

        currentStream.write("] TJ\n");
        currentStream.write("ET\n");
        currentStream.write("Q\n");
    }

    /**
     * Applies the given alpha values for filling and stroking.
     * @param fillAlpha A value between 0 and 255 (=OPAQUE) for filling
     * @param strokeAlpha A value between 0 and 255 (=OPAQUE) for stroking
     */
    protected void applyAlpha(int fillAlpha, int strokeAlpha) {
        if (fillAlpha != OPAQUE || strokeAlpha != OPAQUE) {
            checkTransparencyAllowed();
            Map vals = new java.util.HashMap();
            if (fillAlpha != OPAQUE) {
                vals.put(PDFGState.GSTATE_ALPHA_NONSTROKE, new Float(fillAlpha / 255f));
            }
            if (strokeAlpha != OPAQUE) {
                vals.put(PDFGState.GSTATE_ALPHA_STROKE, new Float(strokeAlpha / 255f));
            }
            PDFGState gstate = pdfDoc.getFactory().makeGState(
                    vals, paintingState.getGState());
            resourceContext.addGState(gstate);
            currentStream.write("/" + gstate.getName() + " gs\n");
        }
    }

    /**
     * Updates the currently selected font.
     * @param font the new font to use
     */
    protected void updateCurrentFont(Font font) {
        String name = font.getFontName();
        float size = font.getFontSize() / 1000f;

        //Only update if necessary
        if ((!name.equals(this.currentFontName))
                || (size != this.currentFontSize)) {
            this.currentFontName = name;
            this.currentFontSize = size;
            currentStream.write("/" + name + " " + size + " Tf\n");
        }
    }

    /**
     * Returns a suitable internal font given an AWT Font instance.
     * @param awtFont the AWT font
     * @return the internal Font
     * @deprecated use FontInfo.getFontInstanceForAWTFont(java.awt.Font awtFont) instead
     */
    protected Font getInternalFontForAWTFont(java.awt.Font awtFont) {
        return fontInfo.getFontInstanceForAWTFont(awtFont);
    }

    /**
     * Determines whether the font with the given name is a multi-byte font.
     * @param name the name of the font
     * @return true if it's a multi-byte font
     */
    protected boolean isMultiByteFont(String name) {
        // This assumes that *all* CIDFonts use a /ToUnicode mapping
        org.apache.fop.fonts.Typeface f
            = (org.apache.fop.fonts.Typeface)fontInfo.getFonts().get(name);
        return f.isMultiByte();
    }

    private void addKerning(StringWriter buf, Integer ch1, Integer ch2,
                            Map kerning, String startText,
                            String endText) {
        preparePainting();
        Map kernPair = (Map)kerning.get(ch1);

        if (kernPair != null) {
            Integer width = (Integer)kernPair.get(ch2);
            if (width != null) {
                currentStream.write(endText + (-width.intValue()) + " " + startText);
            }
        }
    }

    /**
     * Renders the text of the specified iterator, using the
     * <code>Graphics2D</code> context's current <code>Paint</code>. The
     * iterator must specify a font
     * for each character. The baseline of the
     * first character is at position (<i>x</i>,&nbsp;<i>y</i>) in the
     * User Space.
     * The rendering attributes applied include the <code>Clip</code>,
     * <code>Transform</code>, <code>Paint</code>, and
     * <code>Composite</code> attributes.
     * For characters in script systems such as Hebrew and Arabic,
     * the glyphs can be rendered from right to left, in which case the
     * coordinate supplied is the location of the leftmost character
     * on the baseline.
     * @param iterator the iterator whose text is to be rendered
     * @param x the coordinate where the iterator's text is to be
     * rendered
     * @param y the coordinate where the iterator's text is to be
     * rendered
     * @see #setPaint
     * @see java.awt.Graphics#setColor
     * @see #setTransform
     * @see #setComposite
     * @see #setClip
     *//* TODO Reimplement for higher efficiency similar to the way it was done in PDFTextPainter
    public void drawString(AttributedCharacterIterator iterator, float x,
                           float y) {
        preparePainting();

        Font fontState = null;

        Shape imclip = getClip();
        writeClip(imclip);
        Color c = getColor();
        applyColor(c, true);
        applyPaint(getPaint(), true);

        boolean fill = true;
        boolean stroke = false;
        if (true) {
            Stroke currentStroke = getStroke();
            stroke = true;
            applyStroke(currentStroke);
            applyColor(c, false);
            applyPaint(getPaint(), false);
        }

        currentStream.write("BT\n");

        // set text rendering mode:
        // 0 - fill, 1 - stroke, 2 - fill then stroke
        int textr = 0;
        if (fill && stroke) {
            textr = 2;
        } else if (stroke) {
            textr = 1;
        }
        currentStream.write(textr + " Tr\n");

        AffineTransform trans = getTransform();
        trans.translate(x, y);
        double[] vals = new double[6];
        trans.getMatrix(vals);

        for (char ch = iterator.first(); ch != CharacterIterator.DONE;
                ch = iterator.next()) {
            //Map attr = iterator.getAttributes();

            String name = fontState.getFontName();
            int size = fontState.getFontSize();
            if ((!name.equals(this.currentFontName))
                    || (size != this.currentFontSize)) {
                this.currentFontName = name;
                this.currentFontSize = size;
                currentStream.write("/" + name + " " + (size / 1000)
                                    + " Tf\n");

            }

            currentStream.write(PDFNumber.doubleOut(vals[0], DEC) + " "
                                + PDFNumber.doubleOut(vals[1], DEC) + " "
                                + PDFNumber.doubleOut(vals[2], DEC) + " "
                                + PDFNumber.doubleOut(vals[3], DEC) + " "
                                + PDFNumber.doubleOut(vals[4], DEC) + " "
                                + PDFNumber.doubleOut(vals[5], DEC) + " Tm (" + ch
                                + ") Tj\n");
        }

        currentStream.write("ET\n");
    }*/

    /**
     * Fills the interior of a <code>Shape</code> using the settings of the
     * <code>Graphics2D</code> context. The rendering attributes applied
     * include the <code>Clip</code>, <code>Transform</code>,
     * <code>Paint</code>, and <code>Composite</code>.
     * @param s the <code>Shape</code> to be filled
     * @see #setPaint
     * @see java.awt.Graphics#setColor
     * @see #transform
     * @see #setTransform
     * @see #setComposite
     * @see #clip
     * @see #setClip
     */
    public void fill(Shape s) {
        preparePainting();

        //Transparency shortcut
        Color c;
        c = getBackground();
        if (c.getAlpha() == 0) {
            c = getColor();
            if (c.getAlpha() == 0) {
                return;
            }
        }

        AffineTransform trans = getTransform();
        double[] tranvals = new double[6];
        trans.getMatrix(tranvals);

        Shape imclip = getClip();
        boolean newClip = paintingState.checkClip(imclip);
        boolean newTransform = paintingState.checkTransform(trans)
                               && !trans.isIdentity();

        if (newClip || newTransform) {
            currentStream.write("q\n");
            paintingState.save();
            if (newTransform) {
                concatMatrix(tranvals);
            }
            if (newClip) {
                writeClip(imclip);
            }
        }

        applyAlpha(c.getAlpha(), OPAQUE);

        c = getColor();
        applyColor(c, true);
        c = getBackground();
        applyColor(c, false);

        Paint paint = getPaint();
        if (paintingState.setPaint(paint)) {
            if (!applyPaint(paint, true)) {
                // Use the shape to 'clip' the paint contents.
                applyUnknownPaint(paint, s);

                if (newClip || newTransform) {
                    currentStream.write("Q\n");
                    paintingState.restore();
                }
                return;
            }
        }

        //PathIterator iter = s.getPathIterator(getTransform());
        PathIterator iter = s.getPathIterator(IDENTITY_TRANSFORM);
        processPathIterator(iter);
        doDrawing(true, false,
                  iter.getWindingRule() == PathIterator.WIND_EVEN_ODD);
        if (newClip || newTransform) {
            currentStream.write("Q\n");
            paintingState.restore();
        }
    }

    /** Checks whether the use of transparency is allowed. */
    protected void checkTransparencyAllowed() {
        pdfDoc.getProfile().verifyTransparencyAllowed("Java2D graphics");
    }

    /**
     * Processes a path iterator generating the necessary painting operations.
     * @param iter PathIterator to process
     */
    public void processPathIterator(PathIterator iter) {
        while (!iter.isDone()) {
            double[] vals = new double[6];
            int type = iter.currentSegment(vals);
            switch (type) {
            case PathIterator.SEG_CUBICTO:
                currentStream.write(PDFNumber.doubleOut(vals[0], DEC) + " "
                                    + PDFNumber.doubleOut(vals[1], DEC) + " "
                                    + PDFNumber.doubleOut(vals[2], DEC) + " "
                                    + PDFNumber.doubleOut(vals[3], DEC) + " "
                                    + PDFNumber.doubleOut(vals[4], DEC) + " "
                                    + PDFNumber.doubleOut(vals[5], DEC) + " c\n");
                break;
            case PathIterator.SEG_LINETO:
                currentStream.write(PDFNumber.doubleOut(vals[0], DEC) + " "
                                    + PDFNumber.doubleOut(vals[1], DEC) + " l\n");
                break;
            case PathIterator.SEG_MOVETO:
                currentStream.write(PDFNumber.doubleOut(vals[0], DEC) + " "
                                    + PDFNumber.doubleOut(vals[1], DEC) + " m\n");
                break;
            case PathIterator.SEG_QUADTO:
                currentStream.write(PDFNumber.doubleOut(vals[0], DEC) + " "
                                    + PDFNumber.doubleOut(vals[1], DEC) + " "
                                    + PDFNumber.doubleOut(vals[2], DEC) + " "
                                    + PDFNumber.doubleOut(vals[3], DEC) + " y\n");
                break;
            case PathIterator.SEG_CLOSE:
                currentStream.write("h\n");
                break;
            default:
                break;
            }
            iter.next();
        }
    }

    /**
     * Do the PDF drawing command.
     * This does the PDF drawing command according to fill
     * stroke and winding rule.
     *
     * @param fill true if filling the path
     * @param stroke true if stroking the path
     * @param nonzero true if using the non-zero winding rule
     */
    protected void doDrawing(boolean fill, boolean stroke, boolean nonzero) {
        preparePainting();
        if (fill) {
            if (stroke) {
                if (nonzero) {
                    currentStream.write("B*\n");
                } else {
                    currentStream.write("B\n");
                }
            } else {
                if (nonzero) {
                    currentStream.write("f*\n");
                } else {
                    currentStream.write("f\n");
                }
            }
        } else {
            // if (stroke)
            currentStream.write("S\n");
        }
    }

    /**
     * Returns the device configuration associated with this
     * <code>Graphics2D</code>.
     *
     * @return the PDF graphics configuration
     */
    public GraphicsConfiguration getDeviceConfiguration() {
        return new PDFGraphicsConfiguration();
    }

    /**
     * Used to create proper font metrics
     */
    private Graphics2D fmg;

    {
        BufferedImage bi = new BufferedImage(1, 1,
                                             BufferedImage.TYPE_INT_ARGB);

        fmg = bi.createGraphics();
    }

    /**
     * Gets the font metrics for the specified font.
     * @return    the font metrics for the specified font.
     * @param     f the specified font
     * @see       java.awt.Graphics#getFont
     * @see       java.awt.FontMetrics
     * @see       java.awt.Graphics#getFontMetrics()
     */
    public java.awt.FontMetrics getFontMetrics(java.awt.Font f) {
        return fmg.getFontMetrics(f);
    }

    /**
     * Sets the paint mode of this graphics context to alternate between
     * this graphics context's current color and the new specified color.
     * This specifies that logical pixel operations are performed in the
     * XOR mode, which alternates pixels between the current color and
     * a specified XOR color.
     * <p>
     * When drawing operations are performed, pixels which are the
     * current color are changed to the specified color, and vice versa.
     * <p>
     * Pixels that are of colors other than those two colors are changed
     * in an unpredictable but reversible manner; if the same figure is
     * drawn twice, then all pixels are restored to their original values.
     * @param     c1 the XOR alternation color
     */
    public void setXORMode(Color c1) {
        //NYI
    }


    /**
     * Copies an area of the component by a distance specified by
     * <code>dx</code> and <code>dy</code>. From the point specified
     * by <code>x</code> and <code>y</code>, this method
     * copies downwards and to the right.  To copy an area of the
     * component to the left or upwards, specify a negative value for
     * <code>dx</code> or <code>dy</code>.
     * If a portion of the source rectangle lies outside the bounds
     * of the component, or is obscured by another window or component,
     * <code>copyArea</code> will be unable to copy the associated
     * pixels. The area that is omitted can be refreshed by calling
     * the component's <code>paint</code> method.
     * @param       x the <i>x</i> coordinate of the source rectangle.
     * @param       y the <i>y</i> coordinate of the source rectangle.
     * @param       width the width of the source rectangle.
     * @param       height the height of the source rectangle.
     * @param       dx the horizontal distance to copy the pixels.
     * @param       dy the vertical distance to copy the pixels.
     */
    public void copyArea(int x, int y, int width, int height, int dx,
                         int dy) {
        //NYI
    }

}<|MERGE_RESOLUTION|>--- conflicted
+++ resolved
@@ -59,25 +59,9 @@
 import org.apache.batik.ext.awt.RenderingHintsKeyExt;
 import org.apache.batik.gvt.GraphicsNode;
 import org.apache.batik.gvt.PatternPaint;
-<<<<<<< HEAD
-
-import org.apache.xmlgraphics.image.loader.ImageInfo;
-import org.apache.xmlgraphics.image.loader.ImageSize;
-import org.apache.xmlgraphics.image.loader.impl.ImageRawCCITTFax;
-import org.apache.xmlgraphics.image.loader.impl.ImageRawJPEG;
-import org.apache.xmlgraphics.image.loader.impl.ImageRendered;
-import org.apache.xmlgraphics.java2d.AbstractGraphics2D;
-import org.apache.xmlgraphics.java2d.GraphicContext;
-
 import org.apache.fop.fonts.Font;
 import org.apache.fop.fonts.FontInfo;
 import org.apache.fop.fonts.FontSetup;
-import org.apache.fop.fonts.FontTriplet;
-=======
-import org.apache.fop.fonts.Font;
-import org.apache.fop.fonts.FontInfo;
-import org.apache.fop.fonts.FontSetup;
->>>>>>> 392d02e2
 import org.apache.fop.pdf.BitmapImage;
 import org.apache.fop.pdf.PDFAnnotList;
 import org.apache.fop.pdf.PDFColor;
@@ -429,11 +413,7 @@
      * @param width the width to draw the image
      * @param height the height to draw the image
      */
-<<<<<<< HEAD
-    void addNativeImage(org.apache.xmlgraphics.image.loader.Image image, float x, float y,
-=======
     public void addNativeImage(org.apache.xmlgraphics.image.loader.Image image, float x, float y,
->>>>>>> 392d02e2
                              float width, float height) {
         preparePainting();
         String key = image.getInfo().getOriginalURI();
