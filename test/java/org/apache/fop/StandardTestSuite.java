--- conflicted
+++ resolved
@@ -51,7 +51,6 @@
  */
 @RunWith(Suite.class)
 @SuiteClasses({
-<<<<<<< HEAD
         BasicDriverTestSuite.class,
         UtilityCodeTestSuite.class,
         PDFAConformanceTestCase.class,
@@ -77,32 +76,8 @@
         MinOptMaxTestCase.class,
         AdobeStandardEncodingTestCase.class,
         AFMParserTestCase.class,
-        FontEventProcessingTestCase.class
-=======
-    BasicDriverTestSuite.class,
-    UtilityCodeTestSuite.class,
-    PDFAConformanceTestCase.class,
-    PDFEncodingTestCase.class,
-    PDFCMapTestCase.class,
-    PDFsRGBSettingsTestCase.class,
-    DejaVuLGCSerifTest.class,
-    RichTextFormatTestSuite.class,
-    ImageLoaderTestCase.class,
-    ImagePreloaderTestCase.class,
-    IFMimickingTestCase.class,
-    PageBoundariesTest.class,
-    PageScaleTest.class,
-    org.apache.fop.afp.AFPTestSuite.class,
-    GlyfTableTestCase.class,
-    ViewportTestSuite.class,
-    RenderPDFTestSuite.class,
-    MODCAParserTestCase.class,
-    CharactersetEncoderTest.class,
-    org.apache.fop.render.afp.AFPTestSuite.class,
-    PSTestSuite.class,
-    MinOptMaxTest.class,
-    org.apache.fop.render.intermediate.IFStructureTreeBuilderTestCase.class
->>>>>>> 65e12053
+        FontEventProcessingTestCase.class,
+        org.apache.fop.render.intermediate.IFStructureTreeBuilderTestCase.class
 })
 public class StandardTestSuite {
 }